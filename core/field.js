/**
 * @license
 * Copyright 2012 Google LLC
 * SPDX-License-Identifier: Apache-2.0
 */

/**
 * @fileoverview Field.  Used for editable titles, variables, etc.
 * This is an abstract class that defines the UI on the block.  Actual
 * instances would be FieldTextInput, FieldDropdown, etc.
 * @author fraser@google.com (Neil Fraser)
 */
'use strict';

goog.module('Blockly.Field');
goog.module.declareLegacyNamespace();

/* eslint-disable-next-line no-unused-vars */
const Block = goog.requireType('Blockly.Block');
/* eslint-disable-next-line no-unused-vars */
const BlockSvg = goog.requireType('Blockly.BlockSvg');
/* eslint-disable-next-line no-unused-vars */
const ConstantProvider = goog.requireType('Blockly.blockRendering.ConstantProvider');
/* eslint-disable-next-line no-unused-vars */
const Coordinate = goog.requireType('Blockly.utils.Coordinate');
const DropDownDiv = goog.require('Blockly.DropDownDiv');
const Events = goog.require('Blockly.Events');
/* eslint-disable-next-line no-unused-vars */
const IASTNodeLocationSvg = goog.requireType('Blockly.IASTNodeLocationSvg');
/* eslint-disable-next-line no-unused-vars */
const IASTNodeLocationWithBlock = goog.requireType('Blockly.IASTNodeLocationWithBlock');
/* eslint-disable-next-line no-unused-vars */
const IKeyboardAccessible = goog.requireType('Blockly.IKeyboardAccessible');
/* eslint-disable-next-line no-unused-vars */
const Input = goog.requireType('Blockly.Input');
/* eslint-disable-next-line no-unused-vars */
const IRegistrable = goog.requireType('Blockly.IRegistrable');
const MarkerManager = goog.require('Blockly.MarkerManager');
const Rect = goog.require('Blockly.utils.Rect');
/* eslint-disable-next-line no-unused-vars */
const ShortcutRegistry = goog.requireType('Blockly.ShortcutRegistry');
const Size = goog.require('Blockly.utils.Size');
const Svg = goog.require('Blockly.utils.Svg');
const Tooltip = goog.require('Blockly.Tooltip');
const WidgetDiv = goog.require('Blockly.WidgetDiv');
/* eslint-disable-next-line no-unused-vars */
const WorkspaceSvg = goog.requireType('Blockly.WorkspaceSvg');
const Xml = goog.require('Blockly.Xml');
const dom = goog.require('Blockly.utils.dom');
const browserEvents = goog.require('Blockly.browserEvents');
const style = goog.require('Blockly.utils.style');
const userAgent = goog.require('Blockly.utils.userAgent');
const utils = goog.require('Blockly.utils');
const utilsXml = goog.require('Blockly.utils.xml');
/** @suppress {extraRequire} */
goog.require('Blockly.Events.BlockChange');
/** @suppress {extraRequire} */
goog.require('Blockly.Gesture');


/**
 * Abstract class for an editable field.
 * @param {*} value The initial value of the field.
 * @param {?Function=} opt_validator  A function that is called to validate
 *    changes to the field's value. Takes in a value & returns a validated
 *    value, or null to abort the change.
 * @param {Object=} opt_config A map of options used to configure the field. See
 *    the individual field's documentation for a list of properties this
 *    parameter supports.
 * @constructor
 * @abstract
 * @implements {IASTNodeLocationSvg}
 * @implements {IASTNodeLocationWithBlock}
 * @implements {IKeyboardAccessible}
 * @implements {IRegistrable}
 */
const Field = function(value, opt_validator, opt_config) {
  /**
   * A generic value possessed by the field.
   * Should generally be non-null, only null when the field is created.
   * @type {*}
   * @protected
   */
  this.value_ = this.DEFAULT_VALUE;

  /**
   * Validation function called when user edits an editable field.
   * @type {Function}
   * @protected
   */
  this.validator_ = null;

  /**
   * Used to cache the field's tooltip value if setTooltip is called when the
   * field is not yet initialized. Is *not* guaranteed to be accurate.
   * @type {?Tooltip.TipInfo}
   * @private
   */
  this.tooltip_ = null;

  /**
   * The size of the area rendered by the field.
   * @type {!Size}
   * @protected
   */
  this.size_ = new Size(0, 0);

  /**
   * Holds the cursors svg element when the cursor is attached to the field.
   * This is null if there is no cursor on the field.
   * @type {SVGElement}
   * @private
   */
  this.cursorSvg_ = null;

  /**
   * Holds the markers svg element when the marker is attached to the field.
   * This is null if there is no marker on the field.
   * @type {SVGElement}
   * @private
   */
  this.markerSvg_ = null;

  /**
   * The rendered field's SVG group element.
   * @type {SVGGElement}
   * @protected
   */
  this.fieldGroup_ = null;

  /**
   * The rendered field's SVG border element.
   * @type {SVGRectElement}
   * @protected
   */
  this.borderRect_ = null;

  /**
   * The rendered field's SVG text element.
   * @type {SVGTextElement}
   * @protected
   */
  this.textElement_ = null;

  /**
   * The rendered field's text content element.
   * @type {Text}
   * @protected
   */
  this.textContent_ = null;

  /**
   * Mouse down event listener data.
   * @type {?browserEvents.Data}
   * @private
   */
  this.mouseDownWrapper_ = null;

  /**
   * Constants associated with the source block's renderer.
   * @type {ConstantProvider}
   * @protected
   */
  this.constants_ = null;

  opt_config && this.configure_(opt_config);
  this.setValue(value);
  opt_validator && this.setValidator(opt_validator);
};

/**
 * The default value for this field.
 * @type {*}
 * @protected
 */
Field.prototype.DEFAULT_VALUE = null;

/**
 * Name of field.  Unique within each block.
 * Static labels are usually unnamed.
 * @type {string|undefined}
 */
Field.prototype.name = undefined;

/**
 * Has this field been disposed of?
 * @type {boolean}
 * @package
 */
Field.prototype.disposed = false;

/**
 * Maximum characters of text to display before adding an ellipsis.
 * @type {number}
 */
Field.prototype.maxDisplayLength = 50;

/**
 * Block this field is attached to.  Starts as null, then set in init.
 * @type {Block}
 * @protected
 */
Field.prototype.sourceBlock_ = null;

/**
 * Does this block need to be re-rendered?
 * @type {boolean}
 * @protected
 */
Field.prototype.isDirty_ = true;

/**
 * Is the field visible, or hidden due to the block being collapsed?
 * @type {boolean}
 * @protected
 */
Field.prototype.visible_ = true;

/**
 * Can the field value be changed using the editor on an editable block?
 * @type {boolean}
 * @protected
 */
Field.prototype.enabled_ = true;

/**
 * Can the field value be changed using the editor on an editable block?
 * @type {boolean}
 * @protected
 */
Blockly.Field.prototype.enabled_ = true;

/**
 * The element the click handler is bound to.
 * @type {Element}
 * @protected
 */
Field.prototype.clickTarget_ = null;

/**
 * A developer hook to override the returned text of this field.
 * Override if the text representation of the value of this field
 * is not just a string cast of its value.
 * Return null to resort to a string cast.
 * @return {?string} Current text. Return null to resort to a string cast.
 * @protected
 */
Field.prototype.getText_;

/**
 * An optional method that can be defined to show an editor when the field is
 *     clicked. Blockly will automatically set the field as clickable if this
 *     method is defined.
 * @param {Event=} opt_e Optional mouse event that triggered the field to open,
 *     or undefined if triggered programmatically.
 * @return {void}
 * @protected
 */
Field.prototype.showEditor_;

/**
 * Non-breaking space.
 * @const
 */
Field.NBSP = '\u00A0';

/**
 * Editable fields usually show some sort of UI indicating they are editable.
 * They will also be saved by the XML renderer.
 * @type {boolean}
 */
Field.prototype.EDITABLE = true;

/**
 * Serializable fields are saved by the XML renderer, non-serializable fields
 * are not. Editable fields should also be serializable. This is not the
 * case by default so that SERIALIZABLE is backwards compatible.
 * @type {boolean}
 */
Field.prototype.SERIALIZABLE = false;

/**
 * Process the configuration map passed to the field.
 * @param {!Object} config A map of options used to configure the field. See
 *    the individual field's documentation for a list of properties this
 *    parameter supports.
 * @protected
 */
Field.prototype.configure_ = function(config) {
  let tooltip = config['tooltip'];
  if (typeof tooltip == 'string') {
    tooltip = utils.replaceMessageReferences(config['tooltip']);
  }
  tooltip && this.setTooltip(tooltip);

  // TODO (#2884): Possibly add CSS class config option.
  // TODO (#2885): Possibly add cursor config option.
};

/**
 * Attach this field to a block.
 * @param {!Block} block The block containing this field.
 */
Field.prototype.setSourceBlock = function(block) {
  if (this.sourceBlock_) {
    throw Error('Field already bound to a block');
  }
  this.sourceBlock_ = block;
};

/**
 * Get the renderer constant provider.
 * @return {?ConstantProvider} The renderer constant
 *     provider.
 */
Field.prototype.getConstants = function() {
  if (!this.constants_ && this.sourceBlock_ && this.sourceBlock_.workspace &&
      this.sourceBlock_.workspace.rendered) {
    this.constants_ = this.sourceBlock_.workspace.getRenderer().getConstants();
  }
  return this.constants_;
};

/**
 * Get the block this field is attached to.
 * @return {Block} The block containing this field.
 */
Field.prototype.getSourceBlock = function() {
  return this.sourceBlock_;
};

/**
 * Initialize everything to render this field. Override
 * methods initModel and initView rather than this method.
 * @package
 */
Field.prototype.init = function() {
  if (this.fieldGroup_) {
    // Field has already been initialized once.
    return;
  }
  this.fieldGroup_ = dom.createSvgElement(Svg.G, {}, null);
  if (!this.isVisible()) {
    this.fieldGroup_.style.display = 'none';
  }
  const sourceBlockSvg = /** @type {!BlockSvg} **/ (this.sourceBlock_);
  sourceBlockSvg.getSvgRoot().appendChild(this.fieldGroup_);
  this.initView();
  this.updateEditable();
  this.setTooltip(this.tooltip_);
  this.bindEvents_();
  this.initModel();
};

/**
 * Create the block UI for this field.
 * @package
 */
Field.prototype.initView = function() {
  this.createBorderRect_();
  this.createTextElement_();
};

/**
 * Initializes the model of the field after it has been installed on a block.
 * No-op by default.
 * @package
 */
Field.prototype.initModel = function() {};

/**
 * Create a field border rect element. Not to be overridden by subclasses.
 * Instead modify the result of the function inside initView, or create a
 * separate function to call.
 * @protected
 */
Field.prototype.createBorderRect_ = function() {
  this.borderRect_ = dom.createSvgElement(
      Svg.RECT, {
        'rx': this.getConstants().FIELD_BORDER_RECT_RADIUS,
        'ry': this.getConstants().FIELD_BORDER_RECT_RADIUS,
        'x': 0,
        'y': 0,
        'height': this.size_.height,
        'width': this.size_.width,
        'class': 'blocklyFieldRect'
      },
      this.fieldGroup_);
};

/**
 * Create a field text element. Not to be overridden by subclasses. Instead
 * modify the result of the function inside initView, or create a separate
 * function to call.
 * @protected
 */
Field.prototype.createTextElement_ = function() {
  this.textElement_ = dom.createSvgElement(
      Svg.TEXT, {
        'class': 'blocklyText',
      },
      this.fieldGroup_);
  if (this.getConstants().FIELD_TEXT_BASELINE_CENTER) {
    this.textElement_.setAttribute('dominant-baseline', 'central');
  }
  this.textContent_ = document.createTextNode('');
  this.textElement_.appendChild(this.textContent_);
};

/**
 * Bind events to the field. Can be overridden by subclasses if they need to do
 * custom input handling.
 * @protected
 */
Field.prototype.bindEvents_ = function() {
  Tooltip.bindMouseEvents(this.getClickTarget_());
  this.mouseDownWrapper_ = browserEvents.conditionalBind(
      this.getClickTarget_(), 'mousedown', this, this.onMouseDown_);
};

/**
 * Sets the field's value based on the given XML element. Should only be called
 *     by Blockly.Xml.
 * @param {!Element} fieldElement The element containing info about the
 *    field's state.
 * @package
 */
Field.prototype.fromXml = function(fieldElement) {
  this.setValue(fieldElement.textContent);
};

/**
 * Serializes this field's value to XML. Should only be called by Blockly.Xml.
 * @param {!Element} fieldElement The element to populate with info about the
 *    field's state.
 * @return {!Element} The element containing info about the field's state.
 * @package
 */
Field.prototype.toXml = function(fieldElement) {
  fieldElement.textContent = this.getValue();
  return fieldElement;
};

/**
 * Saves this fields value as something which can be serialized to JSON. Should
 * only be called by the serialization system.
 * @param {boolean=} _doFullSerialization If true, this signals to the field that
 *     if it normally just saves a reference to some state (eg variable fields)
 *     it should instead serialize the full state of the thing being referenced.
 * @return {*} JSON serializable state.
 * @package
 */
Field.prototype.saveState = function(_doFullSerialization) {
  const legacyState = this.saveLegacyState(Field);
  if (legacyState !== null) {
    return legacyState;
  }
  return this.getValue();
};

/**
 * Sets the field's state based on the given state value. Should only be called
 * by the serialization system.
 * @param {*} state The state we want to apply to the field.
 * @package
 */
Field.prototype.loadState = function(state) {
  if (this.loadLegacyState(Field, state)) {
    return;
  }
  this.setValue(state);
};

/**
 * Returns a stringified version of the XML state, if it should be used.
 * Otherwise this returns null, to signal the field should use its own
 * serialization.
 * @param {*} callingClass The class calling this method.
 *     Used to see if `this` has overridden any relevant hooks.
 * @return {?string} The stringified version of the XML state, or null.
 * @protected
 */
Field.prototype.saveLegacyState = function(callingClass) {
  if (callingClass.prototype.saveState === this.saveState &&
      callingClass.prototype.toXml !== this.toXml) {
    const elem = utilsXml.createElement("field");
    elem.setAttribute("name", this.name || '');
    const text = Xml.domToText(this.toXml(elem));
    return text.replace(
        ' xmlns="https://developers.google.com/blockly/xml"', '');
  }
  // Either they called this on purpose from their saveState, or they have
  // no implementations of either hook. Just do our thing.
  return null;
};

/**
 * Loads the given state using either the old XML hoooks, if they should be
 * used. Returns true to indicate loading has been handled, false otherwise.
 * @param {*} callingClass The class calling this method.
 *     Used to see if `this` has overridden any relevant hooks.
 * @param {*} state The state to apply to the field.
 * @return {boolean} Whether the state was applied or not.
 */
Field.prototype.loadLegacyState = function(callingClass, state) {
  if (callingClass.prototype.loadState === this.loadState &&
      callingClass.prototype.fromXml !== this.fromXml) {
    this.fromXml(Xml.textToDom(/** @type {string} */ (state)));
    return true;
  }
  // Either they called this on purpose from their loadState, or they have
  // no implementations of either hook. Just do our thing.
  return false;
};

/**
 * Dispose of all DOM objects and events belonging to this editable field.
 * @package
 */
Field.prototype.dispose = function() {
  DropDownDiv.hideIfOwner(this);
  WidgetDiv.hideIfOwner(this);
  Tooltip.unbindMouseEvents(this.getClickTarget_());

  if (this.mouseDownWrapper_) {
    browserEvents.unbind(this.mouseDownWrapper_);
  }

  dom.removeNode(this.fieldGroup_);

  this.disposed = true;
};

/**
 * Add or remove the UI indicating if this field is editable or not.
 */
Field.prototype.updateEditable = function() {
  const group = this.fieldGroup_;
  if (!this.EDITABLE || !group) {
    return;
  }
  if (this.enabled_ && this.sourceBlock_.isEditable()) {
<<<<<<< HEAD
    dom.addClass(group, 'blocklyEditableText');
    dom.removeClass(group, 'blocklyNonEditableText');
=======
    Blockly.utils.dom.addClass(group, 'blocklyEditableText');
    Blockly.utils.dom.removeClass(group, 'blocklyNonEditableText');
>>>>>>> c3cfd4d8
    group.style.cursor = this.CURSOR;
  } else {
    dom.addClass(group, 'blocklyNonEditableText');
    dom.removeClass(group, 'blocklyEditableText');
    group.style.cursor = '';
  }
};

/**
 * Set whether this field's value can be changed using the editor when the
 *     source block is editable.
 * @param {boolean} enabled True if enabled.
 */
<<<<<<< HEAD
Field.prototype.setEnabled = function(enabled) {
=======
Blockly.Field.prototype.setEnabled = function(enabled) {
>>>>>>> c3cfd4d8
  this.enabled_ = enabled;
  this.updateEditable();
};

/**
 * Check whether this field's value can be changed using the editor when the
 *     source block is editable.
 * @return {boolean} Whether this field is enabled.
 */
<<<<<<< HEAD
Field.prototype.isEnabled = function() {
=======
Blockly.Field.prototype.isEnabled = function() {
>>>>>>> c3cfd4d8
  return this.enabled_;
};

/**
 * Check whether this field defines the showEditor_ function.
 * @return {boolean} Whether this field is clickable.
 */
<<<<<<< HEAD
Field.prototype.isClickable = function() {
=======
Blockly.Field.prototype.isClickable = function() {
>>>>>>> c3cfd4d8
  return this.enabled_ && !!this.sourceBlock_ &&
      this.sourceBlock_.isEditable() && !!this.showEditor_ &&
      (typeof this.showEditor_ === 'function');
};

/**
 * Check whether this field is currently editable.  Some fields are never
 * EDITABLE (e.g. text labels). Other fields may be EDITABLE but may exist on
 * non-editable blocks or be currently disabled.
 * @return {boolean} Whether this field is currently enabled, editable and on
 * an editable block.
 */
<<<<<<< HEAD
Field.prototype.isCurrentlyEditable = function() {
=======
Blockly.Field.prototype.isCurrentlyEditable = function() {
>>>>>>> c3cfd4d8
  return this.enabled_ && this.EDITABLE && !!this.sourceBlock_ &&
      this.sourceBlock_.isEditable();
};

/**
 * Check whether this field should be serialized by the XML renderer.
 * Handles the logic for backwards compatibility and incongruous states.
 * @return {boolean} Whether this field should be serialized or not.
 */
Field.prototype.isSerializable = function() {
  let isSerializable = false;
  if (this.name) {
    if (this.SERIALIZABLE) {
      isSerializable = true;
    } else if (this.EDITABLE) {
      console.warn(
          'Detected an editable field that was not serializable.' +
          ' Please define SERIALIZABLE property as true on all editable custom' +
          ' fields. Proceeding with serialization.');
      isSerializable = true;
    }
  }
  return isSerializable;
};

/**
 * Gets whether this editable field is visible or not.
 * @return {boolean} True if visible.
 */
Field.prototype.isVisible = function() {
  return this.visible_;
};

/**
 * Sets whether this editable field is visible or not. Should only be called
 * by input.setVisible.
 * @param {boolean} visible True if visible.
 * @package
 */
Field.prototype.setVisible = function(visible) {
  if (this.visible_ == visible) {
    return;
  }
  this.visible_ = visible;
  const root = this.getSvgRoot();
  if (root) {
    root.style.display = visible ? 'block' : 'none';
  }
};

/**
 * Sets a new validation function for editable fields, or clears a previously
 * set validator.
 *
 * The validator function takes in the new field value, and returns
 * validated value. The validated value could be the input value, a modified
 * version of the input value, or null to abort the change.
 *
 * If the function does not return anything (or returns undefined) the new
 * value is accepted as valid. This is to allow for fields using the
 * validated function as a field-level change event notification.
 *
 * @param {Function} handler The validator function
 *     or null to clear a previous validator.
 */
Field.prototype.setValidator = function(handler) {
  this.validator_ = handler;
};

/**
 * Gets the validation function for editable fields, or null if not set.
 * @return {?Function} Validation function, or null.
 */
Field.prototype.getValidator = function() {
  return this.validator_;
};

/**
 * Gets the group element for this editable field.
 * Used for measuring the size and for positioning.
 * @return {!SVGGElement} The group element.
 */
Field.prototype.getSvgRoot = function() {
  return /** @type {!SVGGElement} */ (this.fieldGroup_);
};

/**
 * Updates the field to match the colour/style of the block. Should only be
 * called by BlockSvg.applyColour().
 * @package
 */
Field.prototype.applyColour = function() {
  // Non-abstract sub-classes may wish to implement this. See FieldDropdown.
};

/**
 * Used by getSize() to move/resize any DOM elements, and get the new size.
 *
 * All rendering that has an effect on the size/shape of the block should be
 * done here, and should be triggered by getSize().
 * @protected
 */
Field.prototype.render_ = function() {
  if (this.textContent_) {
    this.textContent_.nodeValue = this.getDisplayText_();
  }
  this.updateSize_();
};

/**
 * Show an editor when the field is clicked only if the field is clickable.
 * @param {Event=} opt_e Optional mouse event that triggered the field to open,
 *     or undefined if triggered programmatically.
 * @package
 */
Field.prototype.showEditor = function(opt_e) {
  if (this.isClickable()) {
    this.showEditor_(opt_e);
  }
};

/**
 * Updates the size of the field based on the text.
 * @param {number=} opt_margin margin to use when positioning the text element.
 * @protected
 */
Field.prototype.updateSize_ = function(opt_margin) {
  const constants = this.getConstants();
  const xOffset = opt_margin != undefined ?
      opt_margin :
      (this.borderRect_ ? this.getConstants().FIELD_BORDER_RECT_X_PADDING : 0);
  let totalWidth = xOffset * 2;
  let totalHeight = constants.FIELD_TEXT_HEIGHT;

  let contentWidth = 0;
  if (this.textElement_) {
    contentWidth = dom.getFastTextWidth(
        this.textElement_, constants.FIELD_TEXT_FONTSIZE,
        constants.FIELD_TEXT_FONTWEIGHT, constants.FIELD_TEXT_FONTFAMILY);
    totalWidth += contentWidth;
  }
  if (this.borderRect_) {
    totalHeight = Math.max(totalHeight, constants.FIELD_BORDER_RECT_HEIGHT);
  }

  this.size_.height = totalHeight;
  this.size_.width = totalWidth;

  this.positionTextElement_(xOffset, contentWidth);
  this.positionBorderRect_();
};

/**
 * Position a field's text element after a size change.  This handles both LTR
 * and RTL positioning.
 * @param {number} xOffset x offset to use when positioning the text element.
 * @param {number} contentWidth The content width.
 * @protected
 */
Field.prototype.positionTextElement_ = function(xOffset, contentWidth) {
  if (!this.textElement_) {
    return;
  }
  const constants = this.getConstants();
  const halfHeight = this.size_.height / 2;

  this.textElement_.setAttribute(
      'x',
      this.sourceBlock_.RTL ? this.size_.width - contentWidth - xOffset :
                              xOffset);
  this.textElement_.setAttribute(
      'y',
      constants.FIELD_TEXT_BASELINE_CENTER ? halfHeight :
                                             halfHeight -
              constants.FIELD_TEXT_HEIGHT / 2 + constants.FIELD_TEXT_BASELINE);
};

/**
 * Position a field's border rect after a size change.
 * @protected
 */
Field.prototype.positionBorderRect_ = function() {
  if (!this.borderRect_) {
    return;
  }
  this.borderRect_.setAttribute('width', this.size_.width);
  this.borderRect_.setAttribute('height', this.size_.height);
  this.borderRect_.setAttribute(
      'rx', this.getConstants().FIELD_BORDER_RECT_RADIUS);
  this.borderRect_.setAttribute(
      'ry', this.getConstants().FIELD_BORDER_RECT_RADIUS);
};


/**
 * Returns the height and width of the field.
 *
 * This should *in general* be the only place render_ gets called from.
 * @return {!Size} Height and width.
 */
Field.prototype.getSize = function() {
  if (!this.isVisible()) {
    return new Size(0, 0);
  }

  if (this.isDirty_) {
    this.render_();
    this.isDirty_ = false;
  } else if (this.visible_ && this.size_.width == 0) {
    // If the field is not visible the width will be 0 as well, one of the
    // problems with the old system.
    console.warn(
        'Deprecated use of setting size_.width to 0 to rerender a' +
        ' field. Set field.isDirty_ to true instead.');
    this.render_();
  }
  return this.size_;
};

/**
 * Returns the bounding box of the rendered field, accounting for workspace
 * scaling.
 * @return {!Rect} An object with top, bottom, left, and right in
 *     pixels relative to the top left corner of the page (window coordinates).
 * @package
 */
Field.prototype.getScaledBBox = function() {
  let scaledWidth, scaledHeight, xy;
  if (!this.borderRect_) {
    // Browsers are inconsistent in what they return for a bounding box.
    // - Webkit / Blink: fill-box / object bounding box
    // - Gecko / Triden / EdgeHTML: stroke-box
    const bBox = this.sourceBlock_.getHeightWidth();
    const scale = this.sourceBlock_.workspace.scale;
    xy = this.getAbsoluteXY_();
    scaledWidth = bBox.width * scale;
    scaledHeight = bBox.height * scale;

    if (userAgent.GECKO) {
      xy.x += 1.5 * scale;
      xy.y += 1.5 * scale;
      scaledWidth += 1 * scale;
      scaledHeight += 1 * scale;
    } else {
      if (!userAgent.EDGE && !userAgent.IE) {
        xy.x -= 0.5 * scale;
        xy.y -= 0.5 * scale;
      }
      scaledWidth += 1 * scale;
      scaledHeight += 1 * scale;
    }
  } else {
    const bBox = this.borderRect_.getBoundingClientRect();
    xy = style.getPageOffset(this.borderRect_);
    scaledWidth = bBox.width;
    scaledHeight = bBox.height;
  }
  return new Rect(xy.y, xy.y + scaledHeight, xy.x, xy.x + scaledWidth);
};

/**
 * Get the text from this field to display on the block. May differ from
 * ``getText`` due to ellipsis, and other formatting.
 * @return {string} Text to display.
 * @protected
 */
Field.prototype.getDisplayText_ = function() {
  let text = this.getText();
  if (!text) {
    // Prevent the field from disappearing if empty.
    return Field.NBSP;
  }
  if (text.length > this.maxDisplayLength) {
    // Truncate displayed string and add an ellipsis ('...').
    text = text.substring(0, this.maxDisplayLength - 2) + '\u2026';
  }
  // Replace whitespace with non-breaking spaces so the text doesn't collapse.
  text = text.replace(/\s/g, Field.NBSP);
  if (this.sourceBlock_ && this.sourceBlock_.RTL) {
    // The SVG is LTR, force text to be RTL.
    text += '\u200F';
  }
  return text;
};

/**
 * Get the text from this field.
 * @return {string} Current text.
 */
Field.prototype.getText = function() {
  if (this.getText_) {
    const text = this.getText_.call(this);
    if (text !== null) {
      return String(text);
    }
  }
  return String(this.getValue());
};

/**
 * Force a rerender of the block that this field is installed on, which will
 * rerender this field and adjust for any sizing changes.
 * Other fields on the same block will not rerender, because their sizes have
 * already been recorded.
 * @package
 */
Field.prototype.markDirty = function() {
  this.isDirty_ = true;
  this.constants_ = null;
};

/**
 * Force a rerender of the block that this field is installed on, which will
 * rerender this field and adjust for any sizing changes.
 * Other fields on the same block will not rerender, because their sizes have
 * already been recorded.
 * @package
 */
Field.prototype.forceRerender = function() {
  this.isDirty_ = true;
  if (this.sourceBlock_ && this.sourceBlock_.rendered) {
    this.sourceBlock_.render();
    this.sourceBlock_.bumpNeighbours();
    this.updateMarkers_();
  }
};

/**
 * Used to change the value of the field. Handles validation and events.
 * Subclasses should override doClassValidation_ and doValueUpdate_ rather
 * than this method.
 * @param {*} newValue New value.
 */
Field.prototype.setValue = function(newValue) {
  const doLogging = false;
  if (newValue === null) {
    doLogging && console.log('null, return');
    // Not a valid value to check.
    return;
  }

  let validatedValue = this.doClassValidation_(newValue);
  // Class validators might accidentally forget to return, we'll ignore that.
  newValue = this.processValidation_(newValue, validatedValue);
  if (newValue instanceof Error) {
    doLogging && console.log('invalid class validation, return');
    return;
  }

  const localValidator = this.getValidator();
  if (localValidator) {
    validatedValue = localValidator.call(this, newValue);
    // Local validators might accidentally forget to return, we'll ignore that.
    newValue = this.processValidation_(newValue, validatedValue);
    if (newValue instanceof Error) {
      doLogging && console.log('invalid local validation, return');
      return;
    }
  }
  const source = this.sourceBlock_;
  if (source && source.disposed) {
    doLogging && console.log('source disposed, return');
    return;
  }
  const oldValue = this.getValue();
  if (oldValue === newValue) {
    doLogging && console.log('same, doValueUpdate_, return');
    this.doValueUpdate_(newValue);
    return;
  }

  this.doValueUpdate_(newValue);
  if (source && Events.isEnabled()) {
    Events.fire(new (Events.get(Events.BLOCK_CHANGE))(
        source, 'field', this.name || null, oldValue, newValue));
  }
  if (this.isDirty_) {
    this.forceRerender();
  }
  doLogging && console.log(this.value_);
};

/**
 * Process the result of validation.
 * @param {*} newValue New value.
 * @param {*} validatedValue Validated value.
 * @return {*} New value, or an Error object.
 * @private
 */
Field.prototype.processValidation_ = function(newValue, validatedValue) {
  if (validatedValue === null) {
    this.doValueInvalid_(newValue);
    if (this.isDirty_) {
      this.forceRerender();
    }
    return Error();
  }
  if (validatedValue !== undefined) {
    newValue = validatedValue;
  }
  return newValue;
};

/**
 * Get the current value of the field.
 * @return {*} Current value.
 */
Field.prototype.getValue = function() {
  return this.value_;
};

/**
 * Used to validate a value. Returns input by default. Can be overridden by
 * subclasses, see FieldDropdown.
 * @param {*=} opt_newValue The value to be validated.
 * @return {*} The validated value, same as input by default.
 * @protected
 */
Field.prototype.doClassValidation_ = function(opt_newValue) {
  if (opt_newValue === null || opt_newValue === undefined) {
    return null;
  }
  return opt_newValue;
};

/**
 * Used to update the value of a field. Can be overridden by subclasses to do
 * custom storage of values/updating of external things.
 * @param {*} newValue The value to be saved.
 * @protected
 */
Field.prototype.doValueUpdate_ = function(newValue) {
  this.value_ = newValue;
  this.isDirty_ = true;
};

/**
 * Used to notify the field an invalid value was input. Can be overridden by
 * subclasses, see FieldTextInput.
 * No-op by default.
 * @param {*} _invalidValue The input value that was determined to be invalid.
 * @protected
 */
Field.prototype.doValueInvalid_ = function(_invalidValue) {
  // NOP
};

/**
 * Handle a mouse down event on a field.
 * @param {!Event} e Mouse down event.
 * @protected
 */
Field.prototype.onMouseDown_ = function(e) {
  if (!this.sourceBlock_ || !this.sourceBlock_.workspace) {
    return;
  }
  const gesture = this.sourceBlock_.workspace.getGesture(e);
  if (gesture) {
    gesture.setStartField(this);
  }
};

/**
 * Sets the tooltip for this field.
 * @param {?Tooltip.TipInfo} newTip The
 *     text for the tooltip, a function that returns the text for the tooltip, a
 *     parent object whose tooltip will be used, or null to display the tooltip
 *     of the parent block. To not display a tooltip pass the empty string.
 */
Field.prototype.setTooltip = function(newTip) {
  if (!newTip && newTip !== '') {  // If null or undefined.
    newTip = this.sourceBlock_;
  }
  const clickTarget = this.getClickTarget_();
  if (clickTarget) {
    clickTarget.tooltip = newTip;
  } else {
    // Field has not been initialized yet.
    this.tooltip_ = newTip;
  }
};

/**
 * Returns the tooltip text for this field.
 * @return {string} The tooltip text for this field.
 */
Field.prototype.getTooltip = function() {
  const clickTarget = this.getClickTarget_();
  if (clickTarget) {
    return Tooltip.getTooltipOfObject(clickTarget);
  }
  // Field has not been initialized yet. Return stashed this.tooltip_ value.
  return Tooltip.getTooltipOfObject({tooltip: this.tooltip_});
};

/**
 * The element to bind the click handler to. If not set explicitly, defaults
 * to the SVG root of the field. When this element is
 * clicked on an editable field, the editor will open.
 * @return {!Element} Element to bind click handler to.
 * @protected
 */
Field.prototype.getClickTarget_ = function() {
  return this.clickTarget_ || this.getSvgRoot();
};

/**
 * Return the absolute coordinates of the top-left corner of this field.
 * The origin (0,0) is the top-left corner of the page body.
 * @return {!Coordinate} Object with .x and .y properties.
 * @protected
 */
Field.prototype.getAbsoluteXY_ = function() {
  return style.getPageOffset(
      /** @type {!SVGRectElement} */ (this.getClickTarget_()));
};

/**
 * Whether this field references any Blockly variables.  If true it may need to
 * be handled differently during serialization and deserialization.  Subclasses
 * may override this.
 * @return {boolean} True if this field has any variable references.
 * @package
 */
Field.prototype.referencesVariables = function() {
  return false;
};

/**
 * Search through the list of inputs and their fields in order to find the
 * parent input of a field.
 * @return {Input} The input that the field belongs to.
 * @package
 */
Field.prototype.getParentInput = function() {
  let parentInput = null;
  const block = this.sourceBlock_;
  const inputs = block.inputList;

  for (let idx = 0; idx < block.inputList.length; idx++) {
    const input = inputs[idx];
    const fieldRows = input.fieldRow;
    for (let j = 0; j < fieldRows.length; j++) {
      if (fieldRows[j] === this) {
        parentInput = input;
        break;
      }
    }
  }
  return parentInput;
};

/**
 * Returns whether or not we should flip the field in RTL.
 * @return {boolean} True if we should flip in RTL.
 */
Field.prototype.getFlipRtl = function() {
  return false;
};

/**
 * Returns whether or not the field is tab navigable.
 * @return {boolean} True if the field is tab navigable.
 */
Field.prototype.isTabNavigable = function() {
  return false;
};

/**
 * Handles the given keyboard shortcut.
 * @param {!ShortcutRegistry.KeyboardShortcut} _shortcut The shortcut to be
 *     handled.
 * @return {boolean} True if the shortcut has been handled, false otherwise.
 * @public
 */
Field.prototype.onShortcut = function(_shortcut) {
  return false;
};

/**
 * Add the cursor SVG to this fields SVG group.
 * @param {SVGElement} cursorSvg The SVG root of the cursor to be added to the
 *     field group.
 * @package
 */
Field.prototype.setCursorSvg = function(cursorSvg) {
  if (!cursorSvg) {
    this.cursorSvg_ = null;
    return;
  }

  this.fieldGroup_.appendChild(cursorSvg);
  this.cursorSvg_ = cursorSvg;
};

/**
 * Add the marker SVG to this fields SVG group.
 * @param {SVGElement} markerSvg The SVG root of the marker to be added to the
 *     field group.
 * @package
 */
Field.prototype.setMarkerSvg = function(markerSvg) {
  if (!markerSvg) {
    this.markerSvg_ = null;
    return;
  }

  this.fieldGroup_.appendChild(markerSvg);
  this.markerSvg_ = markerSvg;
};

/**
 * Redraw any attached marker or cursor svgs if needed.
 * @protected
 */
Field.prototype.updateMarkers_ = function() {
  const workspace =
      /** @type {!WorkspaceSvg} */ (this.sourceBlock_.workspace);
  if (workspace.keyboardAccessibilityMode && this.cursorSvg_) {
    workspace.getCursor().draw();
  }
  if (workspace.keyboardAccessibilityMode && this.markerSvg_) {
    // TODO(#4592): Update all markers on the field.
    workspace.getMarker(MarkerManager.LOCAL_MARKER).draw();
  }
};

exports = Field;<|MERGE_RESOLUTION|>--- conflicted
+++ resolved
@@ -228,7 +228,7 @@
  * @type {boolean}
  * @protected
  */
-Blockly.Field.prototype.enabled_ = true;
+Field.prototype.enabled_ = true;
 
 /**
  * The element the click handler is bound to.
@@ -540,13 +540,8 @@
     return;
   }
   if (this.enabled_ && this.sourceBlock_.isEditable()) {
-<<<<<<< HEAD
     dom.addClass(group, 'blocklyEditableText');
     dom.removeClass(group, 'blocklyNonEditableText');
-=======
-    Blockly.utils.dom.addClass(group, 'blocklyEditableText');
-    Blockly.utils.dom.removeClass(group, 'blocklyNonEditableText');
->>>>>>> c3cfd4d8
     group.style.cursor = this.CURSOR;
   } else {
     dom.addClass(group, 'blocklyNonEditableText');
@@ -560,11 +555,7 @@
  *     source block is editable.
  * @param {boolean} enabled True if enabled.
  */
-<<<<<<< HEAD
 Field.prototype.setEnabled = function(enabled) {
-=======
-Blockly.Field.prototype.setEnabled = function(enabled) {
->>>>>>> c3cfd4d8
   this.enabled_ = enabled;
   this.updateEditable();
 };
@@ -574,11 +565,7 @@
  *     source block is editable.
  * @return {boolean} Whether this field is enabled.
  */
-<<<<<<< HEAD
 Field.prototype.isEnabled = function() {
-=======
-Blockly.Field.prototype.isEnabled = function() {
->>>>>>> c3cfd4d8
   return this.enabled_;
 };
 
@@ -586,11 +573,7 @@
  * Check whether this field defines the showEditor_ function.
  * @return {boolean} Whether this field is clickable.
  */
-<<<<<<< HEAD
 Field.prototype.isClickable = function() {
-=======
-Blockly.Field.prototype.isClickable = function() {
->>>>>>> c3cfd4d8
   return this.enabled_ && !!this.sourceBlock_ &&
       this.sourceBlock_.isEditable() && !!this.showEditor_ &&
       (typeof this.showEditor_ === 'function');
@@ -603,11 +586,7 @@
  * @return {boolean} Whether this field is currently enabled, editable and on
  * an editable block.
  */
-<<<<<<< HEAD
 Field.prototype.isCurrentlyEditable = function() {
-=======
-Blockly.Field.prototype.isCurrentlyEditable = function() {
->>>>>>> c3cfd4d8
   return this.enabled_ && this.EDITABLE && !!this.sourceBlock_ &&
       this.sourceBlock_.isEditable();
 };
