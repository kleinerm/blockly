/**
 * @license
 * Visual Blocks Editor
 *
 * Copyright 2019 Google Inc.
 * https://developers.google.com/blockly/
 *
 * Licensed under the Apache License, Version 2.0 (the "License");
 * you may not use this file except in compliance with the License.
 * You may obtain a copy of the License at
 *
 *   http://www.apache.org/licenses/LICENSE-2.0
 *
 * Unless required by applicable law or agreed to in writing, software
 * distributed under the License is distributed on an "AS IS" BASIS,
 * WITHOUT WARRANTIES OR CONDITIONS OF ANY KIND, either express or implied.
 * See the License for the specific language governing permissions and
 * limitations under the License.
 */

/**
 * @fileoverview Methods for graphically rendering a block as SVG.
 * @author fenichel@google.com (Rachel Fenichel)
 */

'use strict';

goog.provide('Blockly.blockRendering.RenderInfo');

goog.require('Blockly.blockRendering.constants');
goog.require('Blockly.blockRendering.Measurable');

/**
 * An object containing all sizing information needed to draw this block.
 *
 * This measure pass does not propagate changes to the block (although fields
 * may choose to rerender when getSize() is called).  However, calling it
 * repeatedly may be expensive.
 *
 * @param {!Blockly.BlockSvg} block The block to measure.
 * @constructor
 * @package
 */
Blockly.blockRendering.RenderInfo = function(block) {
  this.block_ = block;

  /**
   * A measurable representing the output connection if the block has one.
   * Otherwise null.
   * @type {Blockly.blockRendering.OutputConnection}
   */
  this.outputConnection = !block.outputConnection ? null :
      new Blockly.blockRendering.OutputConnection();

  /**
   * Whether the block should be rendered as a single line, either because it's
   * inline or because it has been collapsed.
   * @type {boolean}
   */
  this.isInline = block.getInputsInline() && !block.isCollapsed();

  /**
   * Whether the block is collapsed.
   * @type {boolean}
   */
  this.isCollapsed = block.isCollapsed();

  /**
   * Whether the block is an insertion marker.  Insertion markers are the same
   * shape as normal blocks, but don't show fields.
   * @type {boolean}
   */
  this.isInsertionMarker = block.isInsertionMarker();

  /**
   * True if the block should be rendered right-to-left.
   * @type {boolean}
   */
  this.RTL = block.RTL;

  /**
   * The height of the rendered block, including child blocks.
   * @type {number}
   */
  this.height = 0;

  /**
   * The width of the rendered block, including child blocks.
   * @type {number}
   */
  this.widthWithChildren = 0;

  /**
   * The width of the rendered block, excluding child blocks.  This is the right
   * edge of the block when rendered LTR.
   * @type {number}
   */
  this.width = 0;

  /**
   *
   * @type {number}
   */
  this.statementEdge = 0;

  /**
   * An array of Row objects containing sizing information.
   * @type {Array}
   */
  this.rows = [];

  /**
   * An array of measureable objects containing hidden icons.
   * @type {!Array.<!Blockly.blockRendering.Icon>}
   */
  this.hiddenIcons = [];

  this.topRow = null;
  this.bottomRow = null;

  this.measure_();
};

/**
 * Populate and return an object containing all sizing information needed to
 * draw this block.
 *
 * This measure pass does not propagate changes to the block (although fields
 * may choose to rerender when getSize() is called).  However, calling it
 * repeatedly may be expensive.
 *
 * @param {!Blockly.BlockSvg} block The block to measure.
 * @private
 */
Blockly.blockRendering.RenderInfo.prototype.measure_ = function() {
  this.createRows_();
  this.addElemSpacing_();
  this.computeBounds_();
  this.alignRowElements_();
  this.addRowSpacing_();
  this.finalize_();
};

/**
 * Create rows of Measurable objects representing all renderable parts of the
 * block.
 * @param {!Blockly.BlockSvg}  block The block to create rows from.
 * @private
 */
Blockly.blockRendering.RenderInfo.prototype.createRows_ = function() {
  this.createTopRow_();
  this.rows.push(this.topRow);

  var activeRow = new Blockly.blockRendering.Row();

  // Icons always go on the first row, before anything else.
  var icons = this.block_.getIcons();
  if (icons.length) {
    for (var i = 0; i < icons.length; i++) {
      var icon = icons[i];
      var iconInfo = new Blockly.blockRendering.Icon(icon);
      if (this.isCollapsed && icon.collapseHidden) {
        this.hiddenIcons.push(iconInfo);
      } else {
        activeRow.elements.push(iconInfo);
      }
    }
  }

  var lastInput = undefined;
  // Loop across all of the inputs on the block, creating objects for anything
  // that needs to be rendered and breaking the block up into visual rows.
  for (var i = 0; i < this.block_.inputList.length; i++) {
    var input = this.block_.inputList[i];
    if (!input.isVisible()) {
      continue;
    }
    if (this.shouldStartNewRow_(input, lastInput)) {
      // Finish this row and create a new one.
      this.rows.push(activeRow);
      activeRow = new Blockly.blockRendering.Row();
    }

    // All of the fields in an input go on the same row.
    for (var f = 0; f < input.fieldRow.length; f++) {
      var field = input.fieldRow[f];
      activeRow.elements.push(new Blockly.blockRendering.Field(field, input));
    }
    this.addInput_(input, activeRow);
    lastInput = input;
  }

  if (this.isCollapsed) {
    activeRow.hasJaggedEdge = true;
    activeRow.elements.push(new Blockly.blockRendering.JaggedEdge());
  }

  if (activeRow.elements.length) {
    this.rows.push(activeRow);
  }
  this.createBottomRow_();
  this.rows.push(this.bottomRow);
};

/**
 * Create the top row and fill the elements list with all non-spacer elements
 * created.
 */
Blockly.blockRendering.RenderInfo.prototype.createTopRow_ = function() {
  var hasHat = this.block_.hat ? this.block_.hat === 'cap' : Blockly.BlockSvg.START_HAT;
  var hasPrevious = !!this.block_.previousConnection;
  var prevBlock = this.block_.getPreviousBlock();
  var squareCorner = !!this.block_.outputConnection ||
      hasHat || (prevBlock && prevBlock.getNextBlock() == this.block_);
  this.topRow = new Blockly.blockRendering.TopRow(this.block_);

  if (squareCorner) {
    this.topRow.elements.push(new Blockly.blockRendering.SquareCorner());
  } else {
    this.topRow.elements.push(new Blockly.blockRendering.RoundCorner());
  }

  if (hasHat) {
    this.topRow.elements.push(new Blockly.blockRendering.Hat());
  } else if (hasPrevious) {
    this.topRow.elements.push(new Blockly.blockRendering.PreviousConnection());
  }
};

/**
 * Create the bottom row and fill the elements list with all non-spacer elements
 * created.
 */
Blockly.blockRendering.RenderInfo.prototype.createBottomRow_ = function() {
  var squareCorner = !!this.block_.outputConnection || !!this.block_.getNextBlock();
  this.bottomRow = new Blockly.blockRendering.BottomRow(this.block_);

  if (squareCorner) {
    this.bottomRow.elements.push(new Blockly.blockRendering.SquareCorner());
  } else {
    this.bottomRow.elements.push(new Blockly.blockRendering.RoundCorner());
  }

  if (this.bottomRow.hasNextConnection) {
    this.bottomRow.elements.push(new Blockly.blockRendering.NextConnection());
  }
};


/**
 * Add an input element to the active row, if needed, and record the type of the
 * input on the row.
 * @param {!Blockly.Input} input The input to record information about.
 * @param {!Blockly.blockRendering.Row} activeRow The row that is currently being
 *     populated.
 * @private
 */
Blockly.blockRendering.RenderInfo.prototype.addInput_ = function(input, activeRow) {
  // Non-dummy inputs have visual representations onscreen.
  if (this.isInline && input.type == Blockly.INPUT_VALUE) {
    activeRow.elements.push(new Blockly.blockRendering.InlineInput(input));
    activeRow.hasInlineInput = true;
  } else if (input.type == Blockly.NEXT_STATEMENT) {
    activeRow.elements.push(new Blockly.blockRendering.StatementInput(input));
    activeRow.hasStatement = true;
  } else if (input.type == Blockly.INPUT_VALUE) {
    activeRow.elements.push(new Blockly.blockRendering.ExternalValueInput(input));
    activeRow.hasExternalInput = true;
  } else if (input.type == Blockly.DUMMY_INPUT) {
    // Dummy inputs have no visual representation, but the information is still
    // important.
    activeRow.hasDummyInput = true;
  }
};

/**
 * Decide whether to start a new row between the two Blockly.Inputs.
 * @param {!Blockly.Input}  input The first input to consider
 * @param {Blockly.Input}  lastInput The input that follows.
 * @return {boolean} True if the next input should be rendered on a new row.
 * @private
 */
Blockly.blockRendering.RenderInfo.prototype.shouldStartNewRow_ = function(input, lastInput) {
  // If this is the first input, just add to the existing row.
  // That row is either empty or has some icons in it.
  if (!lastInput) {
    return false;
  }
  // A statement input always gets a new row.
  if (input.type == Blockly.NEXT_STATEMENT) {
    return true;
  }
  // Value and dummy inputs get new row if inputs are not inlined.
  if (input.type == Blockly.INPUT_VALUE || input.type == Blockly.DUMMY_INPUT) {
    return !this.isInline;
  }
  return false;
};

/**
 * Add horizontal spacing between and around elements within each row.
 * @private
 */
Blockly.blockRendering.RenderInfo.prototype.addElemSpacing_ = function() {
  for (var r = 0; r < this.rows.length; r++) {
    var row = this.rows[r];
    var oldElems = row.elements;
    row.elements = [];
    // No spacing needed before the corner on the top row or the bottom row.
    if (row.type != 'top row' && row.type != 'bottom row') {
      // There's a spacer before the first element in the row.
      row.elements.push(new Blockly.blockRendering.InRowSpacer(
          this.getInRowSpacing_(null, oldElems[0])));
    }
    for (var e = 0; e < oldElems.length; e++) {
      row.elements.push(oldElems[e]);
      var spacing = this.getInRowSpacing_(oldElems[e], oldElems[e + 1]);
      row.elements.push(new Blockly.blockRendering.InRowSpacer(spacing));
    }
  }
};

/**
 * Calculate the width of a spacer element in a row based on the previous and
 * next elements in that row.  For instance, extra padding is added between two
 * editable fields.
 * @param {Blockly.blockRendering.Measurable} prev The element before the
 *     spacer.
 * @param {Blockly.blockRendering.Measurable} next The element after the spacer.
 * @return {number} The size of the spacing between the two elements.
 * @private
 */
Blockly.blockRendering.RenderInfo.prototype.getInRowSpacing_ = function(prev, next) {
  if (!prev) {
    // Between an editable field and the beginning of the row.
    if (next.isField() && next.isEditable) {
      return Blockly.blockRendering.constants.MEDIUM_PADDING;
    }
    // Inline input at the beginning of the row.
    if (next.isInput && next.isInlineInput()) {
      return Blockly.blockRendering.constants.MEDIUM_LARGE_PADDING;
    }
    if (next.isStatementInput()) {
      return Blockly.blockRendering.constants.STATEMENT_INPUT_PADDING_LEFT;
    }
    // Anything else at the beginning of the row.
    return Blockly.blockRendering.constants.LARGE_PADDING;
  }

  // Spacing between a non-input and the end of the row.
  if (!prev.isInput && !next) {
    // Between an editable field and the end of the row.
    if (prev.isField() && prev.isEditable) {
      return Blockly.blockRendering.constants.MEDIUM_PADDING;
    }
    // Padding at the end of an icon-only row to make the block shape clearer.
    if (prev.isIcon()) {
      return (Blockly.blockRendering.constants.LARGE_PADDING * 2) + 1;
    }
    if (prev.isHat()) {
      return Blockly.blockRendering.constants.NO_PADDING;
    }
    // Establish a minimum width for a block with a previous or next connection.
    if (prev.isPreviousConnection() || prev.isNextConnection()) {
      return Blockly.blockRendering.constants.LARGE_PADDING;
    }
    // Between rounded corner and the end of the row.
    if (prev.isRoundedCorner()) {
      return Blockly.blockRendering.constants.MIN_BLOCK_WIDTH;
    }
    // Between a jagged edge and the end of the row.
    if (prev.isJaggedEdge()) {
      return Blockly.blockRendering.constants.NO_PADDING;
    }
    // Between noneditable fields and icons and the end of the row.
    return Blockly.blockRendering.constants.LARGE_PADDING;
  }

  // Between inputs and the end of the row.
  if (prev.isInput && !next) {
    if (prev.isExternalInput()) {
      return Blockly.blockRendering.constants.NO_PADDING;
    } else if (prev.isInlineInput()) {
      return Blockly.blockRendering.constants.LARGE_PADDING;
    } else if (prev.isStatementInput()) {
      return Blockly.blockRendering.constants.NO_PADDING;
    }
  }

  // Spacing between a non-input and an input.
  if (!prev.isInput && next.isInput) {
    // Between an editable field and an input.
    if (prev.isEditable) {
      if (next.isInlineInput()) {
        return Blockly.blockRendering.constants.SMALL_PADDING;
      } else if (next.isExternalInput()) {
        return Blockly.blockRendering.constants.SMALL_PADDING;
      }
    } else {
      if (next.isInlineInput()) {
        return Blockly.blockRendering.constants.MEDIUM_LARGE_PADDING;
      } else if (next.isExternalInput()) {
        return Blockly.blockRendering.constants.MEDIUM_LARGE_PADDING;
      } else if (next.isStatementInput()) {
        return Blockly.blockRendering.constants.LARGE_PADDING;
      }
    }
    return Blockly.blockRendering.constants.LARGE_PADDING - 1;
  }

  // Spacing between an icon and an icon or field.
  if (prev.isIcon() && !next.isInput) {
    return Blockly.blockRendering.constants.LARGE_PADDING;
  }

  // Spacing between an inline input and a field.
  if (prev.isInlineInput() && !next.isInput) {
    // Editable field after inline input.
    if (next.isEditable) {
      return Blockly.blockRendering.constants.MEDIUM_PADDING;
    } else {
      // Noneditable field after inline input.
      return Blockly.blockRendering.constants.LARGE_PADDING;
    }
  }

  if (prev.isSquareCorner()) {
    // Spacing between a hat and a corner
    if (next.isHat()) {
      return Blockly.blockRendering.constants.NO_PADDING;
    }
    // Spacing between a square corner and a previous or next connection
    if (next.isPreviousConnection()) {
      return Blockly.blockRendering.constants.NOTCH_OFFSET_LEFT;
    } else if (next.isNextConnection()) {
      // Next connections are shifted slightly to the left (in both LTR and RTL)
      // to make the dark path under the previous connection show through.
      var offset = (this.RTL ? 1 : -1) *
          Blockly.blockRendering.constants.DARK_PATH_OFFSET / 2;
      return Blockly.blockRendering.constants.NOTCH_OFFSET_LEFT + offset;
    }
  }

<<<<<<< HEAD
  // Spacing between a rounded corner and a previous or next connection.
  if (prev.isRoundedCorner()){
=======
  // Spacing between a rounded corner and a previous or next connection
  if (prev.isRoundedCorner()) {
>>>>>>> b6947976
    if (next.isPreviousConnection()) {
      return Blockly.blockRendering.constants.NOTCH_OFFSET_ROUNDED_CORNER_PREV;
    } else if (next.isNextConnection()) {
      // Next connections are shifted slightly to the left (in both LTR and RTL)
      // to make the dark path under the previous connection show through.
      var offset = (this.RTL ? 1 : -1) *
          Blockly.blockRendering.constants.DARK_PATH_OFFSET / 2;
      return Blockly.blockRendering.constants.NOTCH_OFFSET_ROUNDED_CORNER_PREV + offset;
    }
  }

  // Spacing between two fields of the same editability.
  if (!prev.isInput && !next.isInput && (prev.isEditable == next.isEditable)) {
    return Blockly.blockRendering.constants.LARGE_PADDING;
  }

  // Spacing between anything and a jagged edge.
  if (next.isJaggedEdge()) {
    return Blockly.blockRendering.constants.LARGE_PADDING;
  }

  return Blockly.blockRendering.constants.MEDIUM_PADDING;
};

/**
 * Figure out where the right edge of the block and right edge of statement inputs
 * should be placed.
 * TODO: More cleanup.
 * @private
 */
Blockly.blockRendering.RenderInfo.prototype.computeBounds_ = function() {
  var widestStatementRowFields = 0;
  var blockWidth = 0;
  var widestRowWithConnectedBlocks = 0;
  for (var r = 0; r < this.rows.length; r++) {
    var row = this.rows[r];
    row.measure();
    if (!row.hasStatement) {
      blockWidth = Math.max(blockWidth, row.width);
    }
    if (row.hasStatement) {
      var statementInput = row.getLastInput();
      var innerWidth = row.width - statementInput.width;
      widestStatementRowFields = Math.max(widestStatementRowFields, innerWidth);
    }
    widestRowWithConnectedBlocks =
        Math.max(widestRowWithConnectedBlocks, row.widthWithConnectedBlocks);
  }


  this.statementEdge = widestStatementRowFields;

  if (widestStatementRowFields) {
    this.width =
        Math.max(blockWidth,
            widestStatementRowFields + Blockly.blockRendering.constants.NOTCH.width * 2);
  } else {
    this.width = blockWidth;
  }

  for (var r = 0; r < this.rows.length; r++) {
    var row = this.rows[r];
    if (row.hasStatement) {
      row.statementEdge = this.statementEdge;
    }
  }

  this.widthWithChildren =
      Math.max(blockWidth, widestRowWithConnectedBlocks);
};

/**
 * Extra spacing may be necessary to make sure that the right sides of all
 * rows line up.  This can only be calculated after a first pass to calculate
 * the sizes of all rows.
 * @private
 */
Blockly.blockRendering.RenderInfo.prototype.alignRowElements_ = function() {
  for (var r = 0; r < this.rows.length; r++) {
    var row = this.rows[r];
    if (!row.hasStatement && !row.hasInlineInput) {
      var currentWidth = row.width;
      var desiredWidth = this.width;
      if (row.type === 'bottom row' && row.hasFixedWidth) {
        desiredWidth = Blockly.blockRendering.constants.MAX_BOTTOM_WIDTH;
      }
      var missingSpace = desiredWidth - currentWidth;
      if (missingSpace) {
        this.addAlignmentPadding_(row, missingSpace);
      }
    }
  }
};

/**
 * Modify the given row to add the given amount of padding around its fields.
 * The exact location of the padding is based on the alignment property of the
 * last input in the field.
 * @param {Blockly.blockRendering.Row} row The row to add padding to.
 * @param {number} missingSpace How much padding to add.
 * @private
 */
Blockly.blockRendering.RenderInfo.prototype.addAlignmentPadding_ = function(row, missingSpace) {
  var elems = row.elements;
  var input = row.getLastInput();
  if (input) {
    var firstSpacer = row.getFirstSpacer();
    var lastSpacer = row.getLastSpacer();
    if (row.hasExternalInput) {
      // Get the spacer right before the input socket.
      lastSpacer = elems[elems.length - 3];
    }
    // Decide where the extra padding goes.
    if (input.align == Blockly.ALIGN_LEFT) {
      // Add padding to the end of the row.
      lastSpacer.width += missingSpace;
    } else if (input.align == Blockly.ALIGN_CENTRE) {
      // Split the padding between the beginning and end of the row.
      firstSpacer.width += missingSpace / 2;
      lastSpacer.width += missingSpace / 2;
    } else if (input.align == Blockly.ALIGN_RIGHT) {
      // Add padding at the beginning of the row.
      firstSpacer.width += missingSpace;
    }
    row.width += missingSpace;
    // Top and bottom rows are always left aligned.
  } else if (row.type === 'top row' || row.type === 'bottom row') {
    row.getLastSpacer().width += missingSpace;
    row.width += missingSpace;
  }
};

/**
 * Add spacers between rows and set their sizes.
 * @private
 */
Blockly.blockRendering.RenderInfo.prototype.addRowSpacing_ = function() {
  var oldRows = this.rows;
  this.rows = [];

  for (var r = 0; r < oldRows.length; r++) {
    this.rows.push(oldRows[r]);
    if (r !== oldRows.length - 1) {
      this.rows.push(this.makeSpacerRow_(oldRows[r], oldRows[r + 1]));
    }
  }
};

/**
 * Create a spacer row to go between prev and next, and set its size.
 * @param {?Blockly.blockRendering.Measurable} prev The previous row, or null.
 * @param {?Blockly.blockRendering.Measurable} next The next row, or null.
 * @return {!Blockly.BlockSvg.BetweenRowSpacer} The newly created spacer row.
 * @private
 */
Blockly.blockRendering.RenderInfo.prototype.makeSpacerRow_ = function(prev, next) {
  var height = this.getSpacerRowHeight_(prev, next);
  var width = this.getSpacerRowWidth_(prev, next);
  var spacer = new Blockly.blockRendering.BetweenRowSpacer(height, width);
  if (prev.hasStatement) {
    spacer.followsStatement = true;
  }
  return spacer;
};

/**
 * Calculate the width of a spacer row.  Almost all spacers will be the full
 * width of the block, but there are some exceptions (e.g. the small spacer row
 * after a statement input)
 * @param {Blockly.blockRendering.Row} prev The row before the spacer.
 * @param {Blockly.blockRendering.Row} next The row after the spacer.
 * @return {number} The desired width of the spacer row between these two rows.
 * @private
 */
Blockly.blockRendering.RenderInfo.prototype.getSpacerRowWidth_ = function(prev, next) {
  // The width of the spacer before the bottom row should be the same as the
  // bottom row.
  if (next.type === 'bottom row' && next.hasFixedWidth) {
    return next.width;
  }
  return this.width;
};

/**
 * Calculate the height of a spacer row.
 * @param {Blockly.blockRendering.Row} prev The row before the spacer.
 * @param {Blockly.blockRendering.Row} next The row after the spacer.
 * @return {number} The desired height of the spacer row between these two rows.
 * @private
 */
Blockly.blockRendering.RenderInfo.prototype.getSpacerRowHeight_ = function(prev, next) {
  // If we have an empty block add a spacer to increase the height
  if (prev.type === 'top row' && next.type === 'bottom row') {
    return Blockly.blockRendering.constants.EMPTY_BLOCK_SPACER_HEIGHT;
  }
  // Top and bottom rows act as a spacer so we don't need any extra padding
  if (prev.type === 'top row' || next.type === 'bottom row') {
    return Blockly.blockRendering.constants.NO_PADDING;
  }
  if (prev.hasExternalInput && next.hasExternalInput) {
    return Blockly.blockRendering.constants.LARGE_PADDING;
  }
  if (!prev.hasStatement && next.hasStatement) {
    return Blockly.blockRendering.constants.BETWEEN_STATEMENT_PADDING_Y;
  }
  if (prev.hasStatement && next.hasStatement) {
    return Blockly.blockRendering.constants.LARGE_PADDING;
  }
  if (next.hasDummyInput) {
    return Blockly.blockRendering.constants.LARGE_PADDING;
  }
  return Blockly.blockRendering.constants.MEDIUM_PADDING;
};

/**
 * Calculate the centerline of an element in a rendered row.
 * @param {Blockly.blockRendering.Row} row The row containing the element.
 * @param {Blockly.blockRendering.Measurable} elem The element to place.
 * @return {number} The desired centerline of the given element, as an offset
 *     from the top left of the block.
 * @private
 */
Blockly.blockRendering.RenderInfo.prototype.getElemCenterline_ = function(row, elem) {
  var result = row.yPos;
  if (elem.isField()) {
    result += (elem.height / 2);
    if (row.hasInlineInput || row.hasStatement) {
      result += Blockly.blockRendering.constants.TALL_INPUT_FIELD_OFFSET_Y;
    }
  } else if (elem.isInlineInput()) {
    result += elem.height / 2;
  } else if (elem.isNextConnection()) {
    result += row.height + elem.height / 2;
  } else {
    result += (row.height / 2);
  }
  return result;
};
/**
 * Make any final changes to the rendering information object.  In particular,
 * store the y position of each row, and record the height of the full block.
 * @private
 */
Blockly.blockRendering.RenderInfo.prototype.finalize_ = function() {
  // Performance note: this could be combined with the draw pass, if the time
  // that this takes is excessive.  But it shouldn't be, because it only
  // accesses and sets properties that already exist on the objects.
  var yCursor = 0;
  for (var r = 0; r < this.rows.length; r++) {
    var row = this.rows[r];
    row.yPos = yCursor;
    yCursor += row.height;
    // Add padding to the bottom row if block height is less than minimum
    if (row == this.bottomRow &&
        yCursor < Blockly.blockRendering.constants.MIN_BLOCK_HEIGHT) {
      this.bottomRow.height +=
          Blockly.blockRendering.constants.MIN_BLOCK_HEIGHT - yCursor;
      yCursor = Blockly.blockRendering.constants.MIN_BLOCK_HEIGHT;
    }
    if (!(row.isSpacer())) {
      var xCursor = 0;
      for (var e = 0; e < row.elements.length; e++) {
        var elem = row.elements[e];
        elem.xPos = xCursor;
        elem.centerline = this.getElemCenterline_(row, elem);
        xCursor += elem.width;
      }
    }
  }
  this.blockBottom = yCursor;

  this.height = yCursor;
};<|MERGE_RESOLUTION|>--- conflicted
+++ resolved
@@ -441,13 +441,8 @@
     }
   }
 
-<<<<<<< HEAD
   // Spacing between a rounded corner and a previous or next connection.
-  if (prev.isRoundedCorner()){
-=======
-  // Spacing between a rounded corner and a previous or next connection
   if (prev.isRoundedCorner()) {
->>>>>>> b6947976
     if (next.isPreviousConnection()) {
       return Blockly.blockRendering.constants.NOTCH_OFFSET_ROUNDED_CORNER_PREV;
     } else if (next.isNextConnection()) {
