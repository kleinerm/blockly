--- conflicted
+++ resolved
@@ -63,17 +63,9 @@
       new Blockly.InsertionMarkerManager(this.draggingBlock_);
 
   /**
-<<<<<<< HEAD
-   * Which delete area the mouse pointer is over, if any.
-   * One of {@link Blockly.DELETE_AREA_TRASH},
-   * {@link Blockly.DELETE_AREA_TOOLBOX}, or {@link Blockly.DELETE_AREA_NONE}.
-   * @type {?number}
-   * @protected
-=======
    * Which drag area the mouse pointer is over, if any.
    * @type {?Blockly.IDragTarget}
    * @private
->>>>>>> 11390341
    */
   this.dragTarget_ = null;
 
@@ -96,13 +88,8 @@
    * A list of all of the icons (comment, warning, and mutator) that are
    * on this block and its descendants.  Moving an icon moves the bubble that
    * extends from it if that bubble is open.
-<<<<<<< HEAD
    * @type {Array.<!Object>}
    * @protected
-=======
-   * @type {Array<!Object>}
-   * @private
->>>>>>> 11390341
    */
   this.dragIconData_ = Blockly.BlockDragger.initIconData_(block);
 };
@@ -279,12 +266,6 @@
   var newLoc = Blockly.utils.Coordinate.sum(this.startXY_, delta);
   this.draggingBlock_.moveOffDragSurface(newLoc);
 
-<<<<<<< HEAD
-  var deleted = this.maybeDeleteBlock_();
-  if (!deleted) {
-    // Moving the block is expensive, so only do it if the block is not deleted.
-    this.updateBlockAfterMove_(delta);
-=======
   if (this.dragTarget_) {
     this.dragTarget_.onBlockDrop(this.draggingBlock_);
   }
@@ -295,18 +276,8 @@
     this.draggingBlock_.dispose(false, true);
     Blockly.draggingConnections = [];
   } else {
-    // These are expensive and don't need to be done if we're deleting.
-    this.draggingBlock_.moveConnections(delta.x, delta.y);
-    this.draggingBlock_.setDragging(false);
-    this.fireMoveEvent_();
-    if (this.draggedConnectionManager_.wouldConnectBlock()) {
-      // Applying connections also rerenders the relevant blocks.
-      this.draggedConnectionManager_.applyConnections();
-    } else {
-      this.draggingBlock_.render();
-    }
-    this.draggingBlock_.scheduleSnapAndBump();
->>>>>>> 11390341
+    // Moving the block is expensive, so only do it if the block is not deleted.
+    this.updateBlockAfterMove_(delta);
   }
   this.workspace_.setResizesEnabled(true);
 
@@ -378,33 +349,6 @@
 };
 
 /**
-<<<<<<< HEAD
- * Shut the trash can and, if necessary, delete the dragging block.
- * Should be called at the end of a block drag.
- * @return {boolean} Whether the block was deleted.
- * @protected
- */
-Blockly.BlockDragger.prototype.maybeDeleteBlock_ = function() {
-  var trashcan = this.workspace_.trashcan;
-
-  if (this.wouldDeleteBlock_) {
-    if (trashcan) {
-      setTimeout(trashcan.closeLid.bind(trashcan), 100);
-    }
-    // Fire a move event, so we know where to go back to for an undo.
-    this.fireMoveEvent_();
-    this.draggingBlock_.dispose(false, true);
-    Blockly.draggingConnections = [];
-  } else if (trashcan) {
-    // Make sure the trash can lid is closed.
-    trashcan.closeLid();
-  }
-  return this.wouldDeleteBlock_;
-};
-
-/**
-=======
->>>>>>> 11390341
  * Update the cursor (and possibly the trash can lid) to reflect whether the
  * dragging block would be deleted if released immediately.
  * @protected
