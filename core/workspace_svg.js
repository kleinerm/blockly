/**
 * @license
 * Copyright 2014 Google LLC
 * SPDX-License-Identifier: Apache-2.0
 */

/**
 * @fileoverview Object representing a workspace rendered as SVG.
 * @author fraser@google.com (Neil Fraser)
 */
'use strict';

goog.module('Blockly.WorkspaceSvg');
goog.module.declareLegacyNamespace();

/* eslint-disable-next-line no-unused-vars */
const Block = goog.requireType('Blockly.Block');
/* eslint-disable-next-line no-unused-vars */
const BlockDragSurfaceSvg = goog.requireType('Blockly.BlockDragSurfaceSvg');
const BlockSvg = goog.require('Blockly.BlockSvg');
/* eslint-disable-next-line no-unused-vars */
const BlocklyOptions = goog.requireType('Blockly.BlocklyOptions');
const Classic = goog.require('Blockly.Themes.Classic');
const ComponentManager = goog.require('Blockly.ComponentManager');
const ConnectionDB = goog.require('Blockly.ConnectionDB');
const ContextMenu = goog.require('Blockly.ContextMenu');
const ContextMenuRegistry = goog.require('Blockly.ContextMenuRegistry');
const Coordinate = goog.require('Blockly.utils.Coordinate');
/* eslint-disable-next-line no-unused-vars */
const Cursor = goog.requireType('Blockly.Cursor');
const DropDownDiv = goog.require('Blockly.DropDownDiv');
const Events = goog.require('Blockly.Events');
/* eslint-disable-next-line no-unused-vars */
const FlyoutButton = goog.requireType('Blockly.FlyoutButton');
const Gesture = goog.require('Blockly.Gesture');
const Grid = goog.require('Blockly.Grid');
/* eslint-disable-next-line no-unused-vars */
const IASTNodeLocationSvg = goog.requireType('Blockly.IASTNodeLocationSvg');
/* eslint-disable-next-line no-unused-vars */
const IBoundedElement = goog.requireType('Blockly.IBoundedElement');
/* eslint-disable-next-line no-unused-vars */
const IDragTarget = goog.requireType('Blockly.IDragTarget');
/* eslint-disable-next-line no-unused-vars */
const IFlyout = goog.requireType('Blockly.IFlyout');
/* eslint-disable-next-line no-unused-vars */
const IMetricsManager = goog.requireType('Blockly.IMetricsManager');
/* eslint-disable-next-line no-unused-vars */
const IToolbox = goog.requireType('Blockly.IToolbox');
/* eslint-disable-next-line no-unused-vars */
const Marker = goog.requireType('Blockly.Marker');
const MarkerManager = goog.require('Blockly.MarkerManager');
/* eslint-disable-next-line no-unused-vars */
const Metrics = goog.requireType('Blockly.utils.Metrics');
const Options = goog.require('Blockly.Options');
/* eslint-disable-next-line no-unused-vars */
const Procedures = goog.requireType('Blockly.Procedures');
const Rect = goog.require('Blockly.utils.Rect');
/* eslint-disable-next-line no-unused-vars */
const Renderer = goog.requireType('Blockly.blockRendering.Renderer');
/* eslint-disable-next-line no-unused-vars */
const ScrollbarPair = goog.requireType('Blockly.ScrollbarPair');
const Size = goog.require('Blockly.utils.Size');
const Svg = goog.require('Blockly.utils.Svg');
/* eslint-disable-next-line no-unused-vars */
const Theme = goog.requireType('Blockly.Theme');
const ThemeManager = goog.require('Blockly.ThemeManager');
const Tooltip = goog.require('Blockly.Tooltip');
const TouchGesture = goog.require('Blockly.TouchGesture');
/* eslint-disable-next-line no-unused-vars */
const Trashcan = goog.requireType('Blockly.Trashcan');
/* eslint-disable-next-line no-unused-vars */
const VariableModel = goog.requireType('Blockly.VariableModel');
/* eslint-disable-next-line no-unused-vars */
const Variables = goog.requireType('Blockly.Variables');
/* eslint-disable-next-line no-unused-vars */
const VariablesDynamic = goog.requireType('Blockly.VariablesDynamic');
const WidgetDiv = goog.require('Blockly.WidgetDiv');
const Workspace = goog.require('Blockly.Workspace');
const WorkspaceAudio = goog.require('Blockly.WorkspaceAudio');
/* eslint-disable-next-line no-unused-vars */
const WorkspaceComment = goog.requireType('Blockly.WorkspaceComment');
/* eslint-disable-next-line no-unused-vars */
const WorkspaceCommentSvg = goog.requireType('Blockly.WorkspaceCommentSvg');
/* eslint-disable-next-line no-unused-vars */
const WorkspaceDragSurfaceSvg = goog.requireType('Blockly.WorkspaceDragSurfaceSvg');
const Xml = goog.require('Blockly.Xml');
/* eslint-disable-next-line no-unused-vars */
const ZoomControls = goog.requireType('Blockly.ZoomControls');
const blockRendering = goog.require('Blockly.blockRendering');
const blocks = goog.require('Blockly.serialization.blocks');
const browserEvents = goog.require('Blockly.browserEvents');
const common = goog.require('Blockly.common');
const dom = goog.require('Blockly.utils.dom');
const internalConstants = goog.require('Blockly.internalConstants');
const object = goog.require('Blockly.utils.object');
const registry = goog.require('Blockly.registry');
const toolbox = goog.require('Blockly.utils.toolbox');
const utils = goog.require('Blockly.utils');
/** @suppress {extraRequire} */
goog.require('Blockly.Events.BlockCreate');
/** @suppress {extraRequire} */
goog.require('Blockly.Events.ThemeChange');
/** @suppress {extraRequire} */
goog.require('Blockly.Events.ViewportChange');
/** @suppress {extraRequire} */
goog.require('Blockly.MetricsManager');
/** @suppress {extraRequire} */
goog.require('Blockly.Msg');


/**
 * Class for a workspace.  This is an onscreen area with optional trashcan,
 * scrollbars, bubbles, and dragging.
 * @param {!Options} options Dictionary of options.
 * @param {BlockDragSurfaceSvg=} opt_blockDragSurface Drag surface for
 *     blocks.
 * @param {WorkspaceDragSurfaceSvg=} opt_wsDragSurface Drag surface for
 *     the workspace.
 * @extends {Workspace}
 * @implements {IASTNodeLocationSvg}
 * @constructor
 */
const WorkspaceSvg = function(
    options, opt_blockDragSurface, opt_wsDragSurface) {
  WorkspaceSvg.superClass_.constructor.call(this, options);

  const MetricsManagerClass = registry.getClassFromOptions(
      registry.Type.METRICS_MANAGER, options, true);
  /**
   * Object in charge of calculating metrics for the workspace.
   * @type {!IMetricsManager}
   * @private
   */
  this.metricsManager_ = new MetricsManagerClass(this);

  /**
   * Method to get all the metrics that have to do with a workspace.
   * @type {function():!Metrics}
   * @package
   */
  this.getMetrics = options.getMetrics ||
      this.metricsManager_.getMetrics.bind(this.metricsManager_);

  /**
   * Translates the workspace.
   * @type {function(!{x:number, y:number}):void}
   * @package
   */
  this.setMetrics =
      options.setMetrics || WorkspaceSvg.setTopLevelWorkspaceMetrics_;

  /**
   * @type {!ComponentManager}
   * @private
   */
  this.componentManager_ = new ComponentManager();

  this.connectionDBList = ConnectionDB.init(this.connectionChecker);

  if (opt_blockDragSurface) {
    this.blockDragSurface_ = opt_blockDragSurface;
  }

  if (opt_wsDragSurface) {
    this.workspaceDragSurface_ = opt_wsDragSurface;
  }

  this.useWorkspaceDragSurface_ =
      !!this.workspaceDragSurface_ && utils.is3dSupported();

  /**
   * List of currently highlighted blocks.  Block highlighting is often used to
   * visually mark blocks currently being executed.
   * @type {!Array<!BlockSvg>}
   * @private
   */
  this.highlightedBlocks_ = [];

  /**
   * Object in charge of loading, storing, and playing audio for a workspace.
   * @type {!WorkspaceAudio}
   * @private
   */
  this.audioManager_ = new WorkspaceAudio(
      /** @type {WorkspaceSvg} */ (options.parentWorkspace));

  /**
   * This workspace's grid object or null.
   * @type {Grid}
   * @private
   */
  this.grid_ = this.options.gridPattern ?
      new Grid(this.options.gridPattern, options.gridOptions) :
      null;

  /**
   * Manager in charge of markers and cursors.
   * @type {!MarkerManager}
   * @private
   */
  this.markerManager_ = new MarkerManager(this);

  /**
  * Map from function names to callbacks, for deciding what to do when a custom
  * toolbox category is opened.
  * @type {!Object<string, ?function(!Workspace):
  *     !toolbox.FlyoutDefinition>}
  * @private
  */
  this.toolboxCategoryCallbacks_ = Object.create(null);

  /**
   * Map from function names to callbacks, for deciding what to do when a button
   * is clicked.
   * @type {!Object<string, ?function(!FlyoutButton)>}
   * @private
   */
  this.flyoutButtonCallbacks_ = Object.create(null);

  const Variables = goog.module.get('Blockly.Variables');
  if (Variables && Variables.flyoutCategory) {
    this.registerToolboxCategoryCallback(
        internalConstants.VARIABLE_CATEGORY_NAME, Variables.flyoutCategory);
  }

  const VariablesDynamic = goog.module.get('Blockly.VariablesDynamic');
  if (VariablesDynamic && VariablesDynamic.flyoutCategory) {
    this.registerToolboxCategoryCallback(
        internalConstants.VARIABLE_DYNAMIC_CATEGORY_NAME,
        VariablesDynamic.flyoutCategory);
  }

  const Procedures = goog.module.get('Blockly.Procedures');
  if (Procedures && Procedures.flyoutCategory) {
    this.registerToolboxCategoryCallback(
        internalConstants.PROCEDURE_CATEGORY_NAME, Procedures.flyoutCategory);
    this.addChangeListener(Procedures.mutatorOpenListener);
  }

  /**
   * Object in charge of storing and updating the workspace theme.
   * @type {!ThemeManager}
   * @protected
   */
  this.themeManager_ = this.options.parentWorkspace ?
      this.options.parentWorkspace.getThemeManager() :
      new ThemeManager(this, this.options.theme || Classic);
  this.themeManager_.subscribeWorkspace(this);

  /**
   * The block renderer used for rendering blocks on this workspace.
   * @type {!Renderer}
   * @private
   */
  this.renderer_ = blockRendering.init(
      this.options.renderer || 'geras', this.getTheme(),
      this.options.rendererOverrides);

  /**
   * Cached parent SVG.
   * @type {SVGElement}
   * @private
   */
  this.cachedParentSvg_ = null;

  /**
   * True if keyboard accessibility mode is on, false otherwise.
   * @type {boolean}
   */
  this.keyboardAccessibilityMode = false;

  /**
   * The list of top-level bounded elements on the workspace.
   * @type {!Array<!IBoundedElement>}
   * @private
   */
  this.topBoundedElements_ = [];

  /**
   * The recorded drag targets.
   * @type {!Array<
   * {
   *   component: !IDragTarget,
   *   clientRect: !Rect
   * }>}
   * @private
   */
  this.dragTargetAreas_ = [];

  /**
   * The cached size of the parent svg element.
   * Used to compute svg metrics.
   * @type {!Size}
   * @private
   */
  this.cachedParentSvgSize_ = new Size(0, 0);
};
object.inherits(WorkspaceSvg, Workspace);

/**
 * A wrapper function called when a resize event occurs.
 * You can pass the result to `eventHandling.unbind`.
 * @type {?browserEvents.Data}
 * @private
 */
WorkspaceSvg.prototype.resizeHandlerWrapper_ = null;

/**
 * The render status of an SVG workspace.
 * Returns `false` for headless workspaces and true for instances of
 * `WorkspaceSvg`.
 * @type {boolean}
 */
WorkspaceSvg.prototype.rendered = true;

/**
 * Whether the workspace is visible.  False if the workspace has been hidden
 * by calling `setVisible(false)`.
 * @type {boolean}
 * @private
 */
WorkspaceSvg.prototype.isVisible_ = true;

/**
 * Is this workspace the surface for a flyout?
 * @type {boolean}
 */
WorkspaceSvg.prototype.isFlyout = false;

/**
 * Is this workspace the surface for a mutator?
 * @type {boolean}
 * @package
 */
WorkspaceSvg.prototype.isMutator = false;

/**
 * Whether this workspace has resizes enabled.
 * Disable during batch operations for a performance improvement.
 * @type {boolean}
 * @private
 */
WorkspaceSvg.prototype.resizesEnabled_ = true;

/**
 * Current horizontal scrolling offset in pixel units, relative to the
 * workspace origin.
 *
 * It is useful to think about a view, and a canvas moving beneath that
 * view. As the canvas moves right, this value becomes more positive, and
 * the view is now "seeing" the left side of the canvas. As the canvas moves
 * left, this value becomes more negative, and the view is now "seeing" the
 * right side of the canvas.
 *
 * The confusing thing about this value is that it does not, and must not
 * include the absoluteLeft offset. This is because it is used to calculate
 * the viewLeft value.
 *
 * The viewLeft is relative to the workspace origin (although in pixel
 * units). The workspace origin is the top-left corner of the workspace (at
 * least when it is enabled). It is shifted from the top-left of the blocklyDiv
 * so as not to be beneath the toolbox.
 *
 * When the workspace is enabled the viewLeft and workspace origin are at
 * the same X location. As the canvas slides towards the right beneath the view
 * this value (scrollX) becomes more positive, and the viewLeft becomes more
 * negative relative to the workspace origin (imagine the workspace origin
 * as a dot on the canvas sliding to the right as the canvas moves).
 *
 * So if the scrollX were to include the absoluteLeft this would in a way
 * "unshift" the workspace origin. This means that the viewLeft would be
 * representing the left edge of the blocklyDiv, rather than the left edge
 * of the workspace.
 *
 * @type {number}
 */
WorkspaceSvg.prototype.scrollX = 0;

/**
 * Current vertical scrolling offset in pixel units, relative to the
 * workspace origin.
 *
 * It is useful to think about a view, and a canvas moving beneath that
 * view. As the canvas moves down, this value becomes more positive, and the
 * view is now "seeing" the upper part of the canvas. As the canvas moves
 * up, this value becomes more negative, and the view is "seeing" the lower
 * part of the canvas.
 *
 * This confusing thing about this value is that it does not, and must not
 * include the absoluteTop offset. This is because it is used to calculate
 * the viewTop value.
 *
 * The viewTop is relative to the workspace origin (although in pixel
 * units). The workspace origin is the top-left corner of the workspace (at
 * least when it is enabled). It is shifted from the top-left of the
 * blocklyDiv so as not to be beneath the toolbox.
 *
 * When the workspace is enabled the viewTop and workspace origin are at the
 * same Y location. As the canvas slides towards the bottom this value
 * (scrollY) becomes more positive, and the viewTop becomes more negative
 * relative to the workspace origin (image in the workspace origin as a dot
 * on the canvas sliding downwards as the canvas moves).
 *
 * So if the scrollY were to include the absoluteTop this would in a way
 * "unshift" the workspace origin. This means that the viewTop would be
 * representing the top edge of the blocklyDiv, rather than the top edge of
 * the workspace.
 *
 * @type {number}
 */
WorkspaceSvg.prototype.scrollY = 0;

/**
 * Horizontal scroll value when scrolling started in pixel units.
 * @type {number}
 */
WorkspaceSvg.prototype.startScrollX = 0;

/**
 * Vertical scroll value when scrolling started in pixel units.
 * @type {number}
 */
WorkspaceSvg.prototype.startScrollY = 0;

/**
 * Distance from mouse to object being dragged.
 * @type {Coordinate}
 * @private
 */
WorkspaceSvg.prototype.dragDeltaXY_ = null;

/**
 * Current scale.
 * @type {number}
 */
WorkspaceSvg.prototype.scale = 1;

/**
 * Cached scale value. Used to detect changes in viewport.
 * @type {number}
 * @private
 */
WorkspaceSvg.prototype.oldScale_ = 1;

/**
 * Cached viewport top value. Used to detect changes in viewport.
 * @type {number}
 * @private
 */
WorkspaceSvg.prototype.oldTop_ = 0;

/**
 * Cached viewport left value. Used to detect changes in viewport.
 * @type {number}
 * @private
 */
WorkspaceSvg.prototype.oldLeft_ = 0;

/**
 * The workspace's trashcan (if any).
 * @type {Trashcan}
 */
WorkspaceSvg.prototype.trashcan = null;

/**
 * This workspace's scrollbars, if they exist.
 * @type {ScrollbarPair}
 */
WorkspaceSvg.prototype.scrollbar = null;

/**
 * Fixed flyout providing blocks which may be dragged into this workspace.
 * @type {IFlyout}
 * @private
 */
WorkspaceSvg.prototype.flyout_ = null;

/**
 * Category-based toolbox providing blocks which may be dragged into this
 * workspace.
 * @type {IToolbox}
 * @private
 */
WorkspaceSvg.prototype.toolbox_ = null;

/**
 * The current gesture in progress on this workspace, if any.
 * @type {TouchGesture}
 * @private
 */
WorkspaceSvg.prototype.currentGesture_ = null;

/**
 * This workspace's surface for dragging blocks, if it exists.
 * @type {BlockDragSurfaceSvg}
 * @private
 */
WorkspaceSvg.prototype.blockDragSurface_ = null;

/**
 * This workspace's drag surface, if it exists.
 * @type {WorkspaceDragSurfaceSvg}
 * @private
 */
WorkspaceSvg.prototype.workspaceDragSurface_ = null;

/**
 * Whether to move workspace to the drag surface when it is dragged.
 * True if it should move, false if it should be translated directly.
 * @type {boolean}
 * @private
 */
WorkspaceSvg.prototype.useWorkspaceDragSurface_ = false;

/**
 * Whether the drag surface is actively in use. When true, calls to
 * translate will translate the drag surface instead of the translating the
 * workspace directly.
 * This is set to true in setupDragSurface and to false in resetDragSurface.
 * @type {boolean}
 * @private
 */
WorkspaceSvg.prototype.isDragSurfaceActive_ = false;

/**
 * The first parent div with 'injectionDiv' in the name, or null if not set.
 * Access this with getInjectionDiv.
 * @type {Element}
 * @private
 */
WorkspaceSvg.prototype.injectionDiv_ = null;

/**
 * Last known position of the page scroll.
 * This is used to determine whether we have recalculated screen coordinate
 * stuff since the page scrolled.
 * @type {Coordinate}
 * @private
 */
WorkspaceSvg.prototype.lastRecordedPageScroll_ = null;

/**
 * Developers may define this function to add custom menu options to the
 * workspace's context menu or edit the workspace-created set of menu options.
 * @param {!Array<!Object>} options List of menu options to add to.
 * @param {!Event} e The right-click event that triggered the context menu.
 */
WorkspaceSvg.prototype.configureContextMenu;

/**
 * In a flyout, the target workspace where blocks should be placed after a drag.
 * Otherwise null.
 * @type {WorkspaceSvg}
 * @package
 */
WorkspaceSvg.prototype.targetWorkspace = null;

/**
 * Inverted screen CTM, for use in mouseToSvg.
 * @type {?SVGMatrix}
 * @private
 */
WorkspaceSvg.prototype.inverseScreenCTM_ = null;

/**
 * Inverted screen CTM is dirty, recalculate it.
 * @type {boolean}
 * @private
 */
WorkspaceSvg.prototype.inverseScreenCTMDirty_ = true;

/**
 * Get the marker manager for this workspace.
 * @return {!MarkerManager} The marker manager.
 */
WorkspaceSvg.prototype.getMarkerManager = function() {
  return this.markerManager_;
};

/**
 * Gets the metrics manager for this workspace.
 * @return {!IMetricsManager} The metrics manager.
 * @public
 */
WorkspaceSvg.prototype.getMetricsManager = function() {
  return this.metricsManager_;
};

/**
 * Sets the metrics manager for the workspace.
 * @param {!IMetricsManager} metricsManager The metrics manager.
 * @package
 */
WorkspaceSvg.prototype.setMetricsManager = function(metricsManager) {
  this.metricsManager_ = metricsManager;
  this.getMetrics = this.metricsManager_.getMetrics.bind(this.metricsManager_);
};

/**
 * Gets the component manager for this workspace.
 * @return {!ComponentManager} The component manager.
 * @public
 */
WorkspaceSvg.prototype.getComponentManager = function() {
  return this.componentManager_;
};

/**
 * Add the cursor SVG to this workspaces SVG group.
 * @param {SVGElement} cursorSvg The SVG root of the cursor to be added to the
 *     workspace SVG group.
 * @package
 */
WorkspaceSvg.prototype.setCursorSvg = function(cursorSvg) {
  this.markerManager_.setCursorSvg(cursorSvg);
};

/**
 * Add the marker SVG to this workspaces SVG group.
 * @param {SVGElement} markerSvg The SVG root of the marker to be added to the
 *     workspace SVG group.
 * @package
 */
WorkspaceSvg.prototype.setMarkerSvg = function(markerSvg) {
  this.markerManager_.setMarkerSvg(markerSvg);
};

/**
 * Get the marker with the given ID.
 * @param {string} id The ID of the marker.
 * @return {?Marker} The marker with the given ID or null if no marker
 *     with the given ID exists.
 * @package
 */
WorkspaceSvg.prototype.getMarker = function(id) {
  if (this.markerManager_) {
    return this.markerManager_.getMarker(id);
  }
  return null;
};

/**
 * The cursor for this workspace.
 * @return {?Cursor} The cursor for the workspace.
 */
WorkspaceSvg.prototype.getCursor = function() {
  if (this.markerManager_) {
    return this.markerManager_.getCursor();
  }
  return null;
};

/**
 * Get the block renderer attached to this workspace.
 * @return {!Renderer} The renderer attached to this
 *     workspace.
 */
WorkspaceSvg.prototype.getRenderer = function() {
  return this.renderer_;
};

/**
 * Get the theme manager for this workspace.
 * @return {!ThemeManager} The theme manager for this workspace.
 * @package
 */
WorkspaceSvg.prototype.getThemeManager = function() {
  return this.themeManager_;
};

/**
 * Get the workspace theme object.
 * @return {!Theme} The workspace theme object.
 */
WorkspaceSvg.prototype.getTheme = function() {
  return this.themeManager_.getTheme();
};

/**
 * Set the workspace theme object.
 * If no theme is passed, default to the `Classic` theme.
 * @param {Theme} theme The workspace theme object.
 */
WorkspaceSvg.prototype.setTheme = function(theme) {
  if (!theme) {
    theme = /** @type {!Theme} */ (Classic);
  }
  this.themeManager_.setTheme(theme);
};

/**
 * Refresh all blocks on the workspace after a theme update.
 * @package
 */
WorkspaceSvg.prototype.refreshTheme = function() {
  if (this.svgGroup_) {
    this.renderer_.refreshDom(this.svgGroup_, this.getTheme());
  }

  // Update all blocks in workspace that have a style name.
  this.updateBlockStyles_(this.getAllBlocks(false).filter(function(block) {
    return !!block.getStyleName();
  }));

  // Update current toolbox selection.
  this.refreshToolboxSelection();
  if (this.toolbox_) {
    this.toolbox_.refreshTheme();
  }

  // Re-render if workspace is visible
  if (this.isVisible()) {
    this.setVisible(true);
  }

  const event =
      new (Events.get(Events.THEME_CHANGE))(this.getTheme().name, this.id);
  Events.fire(event);
};

/**
 * Updates all the blocks with new style.
 * @param {!Array<!Block>} blocks List of blocks to update the style
 *     on.
 * @private
 */
WorkspaceSvg.prototype.updateBlockStyles_ = function(blocks) {
  for (let i = 0, block; (block = blocks[i]); i++) {
    const blockStyleName = block.getStyleName();
    if (blockStyleName) {
      block.setStyle(blockStyleName);
      if (block.mutator) {
        block.mutator.updateBlockStyle();
      }
    }
  }
};

/**
 * Getter for the inverted screen CTM.
 * @return {?SVGMatrix} The matrix to use in mouseToSvg
 */
WorkspaceSvg.prototype.getInverseScreenCTM = function() {
  // Defer getting the screen CTM until we actually need it, this should
  // avoid forced reflows from any calls to updateInverseScreenCTM.
  if (this.inverseScreenCTMDirty_) {
    const ctm = this.getParentSvg().getScreenCTM();
    if (ctm) {
      this.inverseScreenCTM_ = ctm.inverse();
      this.inverseScreenCTMDirty_ = false;
    }
  }

  return this.inverseScreenCTM_;
};

/**
 * Mark the inverse screen CTM as dirty.
 */
WorkspaceSvg.prototype.updateInverseScreenCTM = function() {
  this.inverseScreenCTMDirty_ = true;
};

/**
 * Getter for isVisible
 * @return {boolean} Whether the workspace is visible.
 *     False if the workspace has been hidden by calling `setVisible(false)`.
 */
WorkspaceSvg.prototype.isVisible = function() {
  return this.isVisible_;
};

/**
 * Return the absolute coordinates of the top-left corner of this element,
 * scales that after canvas SVG element, if it's a descendant.
 * The origin (0,0) is the top-left corner of the Blockly SVG.
 * @param {!SVGElement} element SVG element to find the coordinates of.
 * @return {!Coordinate} Object with .x and .y properties.
 * @package
 */
WorkspaceSvg.prototype.getSvgXY = function(element) {
  let x = 0;
  let y = 0;
  let scale = 1;
  if (dom.containsNode(this.getCanvas(), element) ||
      dom.containsNode(this.getBubbleCanvas(), element)) {
    // Before the SVG canvas, scale the coordinates.
    scale = this.scale;
  }
  do {
    // Loop through this block and every parent.
    const xy = utils.getRelativeXY(element);
    if (element == this.getCanvas() || element == this.getBubbleCanvas()) {
      // After the SVG canvas, don't scale the coordinates.
      scale = 1;
    }
    x += xy.x * scale;
    y += xy.y * scale;
    element = /** @type {!SVGElement} */ (element.parentNode);
  } while (element && element != this.getParentSvg());
  return new Coordinate(x, y);
};

/**
 * Gets the size of the workspace's parent SVG element.
 * @return {!Size} The cached width and height of the workspace's
 *     parent SVG element.
 * @package
 */
WorkspaceSvg.prototype.getCachedParentSvgSize = function() {
  const size = this.cachedParentSvgSize_;
  return new Size(size.width, size.height);
};

/**
 * Return the position of the workspace origin relative to the injection div
 * origin in pixels.
 * The workspace origin is where a block would render at position (0, 0).
 * It is not the upper left corner of the workspace SVG.
 * @return {!Coordinate} Offset in pixels.
 * @package
 */
WorkspaceSvg.prototype.getOriginOffsetInPixels = function() {
  return utils.getInjectionDivXY_(this.getCanvas());
};

/**
 * Return the injection div that is a parent of this workspace.
 * Walks the DOM the first time it's called, then returns a cached value.
 * Note: We assume this is only called after the workspace has been injected
 * into the DOM.
 * @return {!Element} The first parent div with 'injectionDiv' in the name.
 * @package
 */
WorkspaceSvg.prototype.getInjectionDiv = function() {
  // NB: it would be better to pass this in at createDom, but is more likely to
  // break existing uses of Blockly.
  if (!this.injectionDiv_) {
    let element = this.svgGroup_;
    while (element) {
      const classes = element.getAttribute('class') || '';
      if ((' ' + classes + ' ').indexOf(' injectionDiv ') != -1) {
        this.injectionDiv_ = element;
        break;
      }
      element = /** @type {!Element} */ (element.parentNode);
    }
  }
  return /** @type {!Element} */ (this.injectionDiv_);
};

/**
 * Get the SVG block canvas for the workspace.
 * @return {?SVGElement} The SVG group for the workspace.
 * @package
 */
WorkspaceSvg.prototype.getBlockCanvas = function() {
  return this.svgBlockCanvas_;
};

/**
 * Save resize handler data so we can delete it later in dispose.
 * @param {!browserEvents.Data} handler Data that can be passed to
 *     eventHandling.unbind.
 */
WorkspaceSvg.prototype.setResizeHandlerWrapper = function(handler) {
  this.resizeHandlerWrapper_ = handler;
};

/**
 * Create the workspace DOM elements.
 * @param {string=} opt_backgroundClass Either 'blocklyMainBackground' or
 *     'blocklyMutatorBackground'.
 * @return {!Element} The workspace's SVG group.
 */
WorkspaceSvg.prototype.createDom = function(opt_backgroundClass) {
  /**
   * <g class="blocklyWorkspace">
   *   <rect class="blocklyMainBackground" height="100%" width="100%"></rect>
   *   [Trashcan and/or flyout may go here]
   *   <g class="blocklyBlockCanvas"></g>
   *   <g class="blocklyBubbleCanvas"></g>
   * </g>
   * @type {SVGElement}
   */
  this.svgGroup_ =
      dom.createSvgElement(Svg.G, {'class': 'blocklyWorkspace'}, null);

  // Note that a <g> alone does not receive mouse events--it must have a
  // valid target inside it.  If no background class is specified, as in the
  // flyout, the workspace will not receive mouse events.
  if (opt_backgroundClass) {
    /** @type {SVGElement} */
    this.svgBackground_ = dom.createSvgElement(
        Svg.RECT,
        {'height': '100%', 'width': '100%', 'class': opt_backgroundClass},
        this.svgGroup_);

    if (opt_backgroundClass == 'blocklyMainBackground' && this.grid_) {
      this.svgBackground_.style.fill =
          'url(#' + this.grid_.getPatternId() + ')';
    } else {
      this.themeManager_.subscribe(
          this.svgBackground_, 'workspaceBackgroundColour', 'fill');
    }
  }
  /** @type {SVGElement} */
  this.svgBlockCanvas_ = dom.createSvgElement(
      Svg.G, {'class': 'blocklyBlockCanvas'}, this.svgGroup_);
  /** @type {SVGElement} */
  this.svgBubbleCanvas_ = dom.createSvgElement(
      Svg.G, {'class': 'blocklyBubbleCanvas'}, this.svgGroup_);

  if (!this.isFlyout) {
    browserEvents.conditionalBind(
        this.svgGroup_, 'mousedown', this, this.onMouseDown_, false, true);
    // This no-op works around https://bugs.webkit.org/show_bug.cgi?id=226683,
    // which otherwise prevents zoom/scroll events from being observed in
    // Safari. Once that bug is fixed it should be removed.
    document.body.addEventListener('wheel', function() {});
    browserEvents.conditionalBind(
        this.svgGroup_, 'wheel', this, this.onMouseWheel_);
  }

  // Determine if there needs to be a category tree, or a simple list of
  // blocks.  This cannot be changed later, since the UI is very different.
  if (this.options.hasCategories) {
    const ToolboxClass =
        registry.getClassFromOptions(registry.Type.TOOLBOX, this.options, true);
    this.toolbox_ = new ToolboxClass(this);
  }
  if (this.grid_) {
    this.grid_.update(this.scale);
  }
  this.recordDragTargets();
  const CursorClass =
      registry.getClassFromOptions(registry.Type.CURSOR, this.options);

  CursorClass && this.markerManager_.setCursor(new CursorClass());

  this.renderer_.createDom(this.svgGroup_, this.getTheme());
  return this.svgGroup_;
};

/**
 * Dispose of this workspace.
 * Unlink from all DOM elements to prevent memory leaks.
 * @suppress {checkTypes}
 */
WorkspaceSvg.prototype.dispose = function() {
  // Stop rerendering.
  this.rendered = false;
  if (this.currentGesture_) {
    this.currentGesture_.cancel();
  }
  if (this.svgGroup_) {
    dom.removeNode(this.svgGroup_);
    this.svgGroup_ = null;
  }
  this.svgBlockCanvas_ = null;
  this.svgBubbleCanvas_ = null;
  if (this.toolbox_) {
    this.toolbox_.dispose();
    this.toolbox_ = null;
  }
  if (this.flyout_) {
    this.flyout_.dispose();
    this.flyout_ = null;
  }
  if (this.trashcan) {
    this.trashcan.dispose();
    this.trashcan = null;
  }
  if (this.scrollbar) {
    this.scrollbar.dispose();
    this.scrollbar = null;
  }
  if (this.zoomControls_) {
    this.zoomControls_.dispose();
    this.zoomControls_ = null;
  }

  if (this.audioManager_) {
    this.audioManager_.dispose();
    this.audioManager_ = null;
  }

  if (this.grid_) {
    this.grid_.dispose();
    this.grid_ = null;
  }

  this.renderer_.dispose();

  if (this.markerManager_) {
    this.markerManager_.dispose();
    this.markerManager_ = null;
  }

  WorkspaceSvg.superClass_.dispose.call(this);

  // Dispose of theme manager after all blocks and mutators are disposed of.
  if (this.themeManager_) {
    this.themeManager_.unsubscribeWorkspace(this);
    this.themeManager_.unsubscribe(this.svgBackground_);
    if (!this.options.parentWorkspace) {
      this.themeManager_.dispose();
      this.themeManager_ = null;
    }
  }

  this.connectionDBList = null;

  this.toolboxCategoryCallbacks_ = null;
  this.flyoutButtonCallbacks_ = null;

  if (!this.options.parentWorkspace) {
    // Top-most workspace.  Dispose of the div that the
    // SVG is injected into (i.e. injectionDiv).
    const parentSvg = this.getParentSvg();
    if (parentSvg && parentSvg.parentNode) {
      dom.removeNode(parentSvg.parentNode);
    }
  }
  if (this.resizeHandlerWrapper_) {
    browserEvents.unbind(this.resizeHandlerWrapper_);
    this.resizeHandlerWrapper_ = null;
  }
};

/**
 * Obtain a newly created block.
 *
 * This block's SVG must still be initialized
 * ([initSvg]{@link BlockSvg#initSvg}) and it must be rendered
 * ([render]{@link BlockSvg#render}) before the block will be visible.
 * @param {!string} prototypeName Name of the language object containing
 *     type-specific functions for this block.
 * @param {string=} opt_id Optional ID.  Use this ID if provided, otherwise
 *     create a new ID.
 * @return {!BlockSvg} The created block.
 * @override
 */
WorkspaceSvg.prototype.newBlock = function(prototypeName, opt_id) {
  return new BlockSvg(this, prototypeName, opt_id);
};

/**
 * Add a trashcan.
 * @package
 */
WorkspaceSvg.prototype.addTrashcan = function() {
  const Trashcan = goog.module.get('Blockly.Trashcan');
  if (!Trashcan) {
    throw Error('Missing require for Blockly.Trashcan');
  }
  /** @type {Trashcan} */
  this.trashcan = new Trashcan(this);
  const svgTrashcan = this.trashcan.createDom();
  this.svgGroup_.insertBefore(svgTrashcan, this.svgBlockCanvas_);
};

/**
 * Add zoom controls.
 * @package
 */
WorkspaceSvg.prototype.addZoomControls = function() {
  const ZoomControls = goog.module.get('Blockly.ZoomControls');
  if (!ZoomControls) {
    throw Error('Missing require for Blockly.ZoomControls');
  }
  /** @type {ZoomControls} */
  this.zoomControls_ = new ZoomControls(this);
  const svgZoomControls = this.zoomControls_.createDom();
  this.svgGroup_.appendChild(svgZoomControls);
};

/**
 * Add a flyout element in an element with the given tag name.
 * @param {string|
 * !Svg<!SVGSVGElement>|
 * !Svg<!SVGGElement>} tagName What type of tag the
 *     flyout belongs in.
 * @return {!Element} The element containing the flyout DOM.
 * @package
 */
WorkspaceSvg.prototype.addFlyout = function(tagName) {
  const workspaceOptions = new Options(
      /** @type {!BlocklyOptions} */
      ({
        'parentWorkspace': this,
        'rtl': this.RTL,
        'oneBasedIndex': this.options.oneBasedIndex,
        'horizontalLayout': this.horizontalLayout,
        'renderer': this.options.renderer,
        'rendererOverrides': this.options.rendererOverrides,
        'move': {
          'scrollbars': true,
        }
      }));
  workspaceOptions.toolboxPosition = this.options.toolboxPosition;
  if (this.horizontalLayout) {
    const HorizontalFlyout = registry.getClassFromOptions(
        registry.Type.FLYOUTS_HORIZONTAL_TOOLBOX, this.options, true);
    this.flyout_ = new HorizontalFlyout(workspaceOptions);
  } else {
    const VerticalFlyout = registry.getClassFromOptions(
        registry.Type.FLYOUTS_VERTICAL_TOOLBOX, this.options, true);
    this.flyout_ = new VerticalFlyout(workspaceOptions);
  }
  this.flyout_.autoClose = false;
  this.flyout_.getWorkspace().setVisible(true);

  // Return the element so that callers can place it in their desired
  // spot in the DOM.  For example, mutator flyouts do not go in the same place
  // as main workspace flyouts.
  return this.flyout_.createDom(tagName);
};

/**
 * Getter for the flyout associated with this workspace.  This flyout may be
 * owned by either the toolbox or the workspace, depending on toolbox
 * configuration.  It will be null if there is no flyout.
 * @param {boolean=} opt_own Whether to only return the workspace's own flyout.
 * @return {?IFlyout} The flyout on this workspace.
 * @package
 */
WorkspaceSvg.prototype.getFlyout = function(opt_own) {
  if (this.flyout_ || opt_own) {
    return this.flyout_;
  }
  if (this.toolbox_) {
    return this.toolbox_.getFlyout();
  }
  return null;
};

/**
 * Getter for the toolbox associated with this workspace, if one exists.
 * @return {?IToolbox} The toolbox on this workspace.
 * @package
 */
WorkspaceSvg.prototype.getToolbox = function() {
  return this.toolbox_;
};

/**
 * Update items that use screen coordinate calculations
 * because something has changed (e.g. scroll position, window size).
 * @private
 */
WorkspaceSvg.prototype.updateScreenCalculations_ = function() {
  this.updateInverseScreenCTM();
  this.recordDragTargets();
};

/**
 * If enabled, resize the parts of the workspace that change when the workspace
 * contents (e.g. block positions) change.  This will also scroll the
 * workspace contents if needed.
 * @package
 */
WorkspaceSvg.prototype.resizeContents = function() {
  if (!this.resizesEnabled_ || !this.rendered) {
    return;
  }
  if (this.scrollbar) {
    this.scrollbar.resize();
  }
  this.updateInverseScreenCTM();
};

/**
 * Resize and reposition all of the workspace chrome (toolbox,
 * trash, scrollbars etc.)
 * This should be called when something changes that
 * requires recalculating dimensions and positions of the
 * trash, zoom, toolbox, etc. (e.g. window resize).
 */
WorkspaceSvg.prototype.resize = function() {
  if (this.toolbox_) {
    this.toolbox_.position();
  }
  if (this.flyout_) {
    this.flyout_.position();
  }

  const positionables = this.componentManager_.getComponents(
      ComponentManager.Capability.POSITIONABLE, true);
  const metrics = this.getMetricsManager().getUiMetrics();
  const savedPositions = [];
  for (let i = 0, positionable; (positionable = positionables[i]); i++) {
    positionable.position(metrics, savedPositions);
    const boundingRect = positionable.getBoundingRectangle();
    if (boundingRect) {
      savedPositions.push(boundingRect);
    }
  }

  if (this.scrollbar) {
    this.scrollbar.resize();
  }
  this.updateScreenCalculations_();
};

/**
 * Resizes and repositions workspace chrome if the page has a new
 * scroll position.
 * @package
 */
WorkspaceSvg.prototype.updateScreenCalculationsIfScrolled = function() {
  /* eslint-disable indent */
  const currScroll = utils.getDocumentScroll();
  if (!Coordinate.equals(this.lastRecordedPageScroll_, currScroll)) {
    this.lastRecordedPageScroll_ = currScroll;
    this.updateScreenCalculations_();
  }
}; /* eslint-enable indent */

/**
 * Get the SVG element that forms the drawing surface.
 * @return {!SVGGElement} SVG group element.
 */
WorkspaceSvg.prototype.getCanvas = function() {
  return /** @type {!SVGGElement} */ (this.svgBlockCanvas_);
};

/**
 * Caches the width and height of the workspace's parent SVG element for use
 * with getSvgMetrics.
 * @param {?number} width The width of the parent SVG element.
 * @param {?number} height The height of the parent SVG element
 * @package
 */
WorkspaceSvg.prototype.setCachedParentSvgSize = function(width, height) {
  const svg = this.getParentSvg();
  if (width) {
    this.cachedParentSvgSize_.width = width;
    // This is set to support the public (but deprecated) Blockly.svgSize
    // method.
    svg.cachedWidth_ = width;
  }
  if (height) {
    this.cachedParentSvgSize_.height = height;
    // This is set to support the public (but deprecated) Blockly.svgSize
    // method.
    svg.cachedHeight_ = height;
  }
};

/**
 * Get the SVG element that forms the bubble surface.
 * @return {!SVGGElement} SVG group element.
 */
WorkspaceSvg.prototype.getBubbleCanvas = function() {
  return /** @type {!SVGGElement} */ (this.svgBubbleCanvas_);
};

/**
 * Get the SVG element that contains this workspace.
 * Note: We assume this is only called after the workspace has been injected
 * into the DOM.
 * @return {!SVGElement} SVG element.
 */
WorkspaceSvg.prototype.getParentSvg = function() {
  if (!this.cachedParentSvg_) {
    let element = this.svgGroup_;
    while (element) {
      if (element.tagName == 'svg') {
        this.cachedParentSvg_ = element;
        break;
      }
      element = /** @type {!SVGElement} */ (element.parentNode);
    }
  }
  return /** @type {!SVGElement} */ (this.cachedParentSvg_);
};

/**
 * Fires a viewport event if events are enabled and there is a change in
 * viewport values.
 * @package
 */
WorkspaceSvg.prototype.maybeFireViewportChangeEvent = function() {
  if (!Events.isEnabled()) {
    return;
  }
  const scale = this.scale;
  const top = -this.scrollY;
  const left = -this.scrollX;
  if (scale == this.oldScale_ && Math.abs(top - this.oldTop_) < 1 &&
      Math.abs(left - this.oldLeft_) < 1) {
    // Ignore sub-pixel changes in top and left. Due to #4192 there are a lot of
    // negligible changes in viewport top/left.
    return;
  }
  const event = new (Events.get(Events.VIEWPORT_CHANGE))(
      top, left, scale, this.id, this.oldScale_);
  this.oldScale_ = scale;
  this.oldTop_ = top;
  this.oldLeft_ = left;
  Events.fire(event);
};

/**
 * Translate this workspace to new coordinates.
 * @param {number} x Horizontal translation, in pixel units relative to the
 *    top left of the Blockly div.
 * @param {number} y Vertical translation, in pixel units relative to the
 *    top left of the Blockly div.
 */
WorkspaceSvg.prototype.translate = function(x, y) {
  if (this.useWorkspaceDragSurface_ && this.isDragSurfaceActive_) {
    this.workspaceDragSurface_.translateSurface(x, y);
  } else {
    const translation = 'translate(' + x + ',' + y + ') ' +
        'scale(' + this.scale + ')';
    this.svgBlockCanvas_.setAttribute('transform', translation);
    this.svgBubbleCanvas_.setAttribute('transform', translation);
  }
  // Now update the block drag surface if we're using one.
  if (this.blockDragSurface_) {
    this.blockDragSurface_.translateAndScaleGroup(x, y, this.scale);
  }
  // And update the grid if we're using one.
  if (this.grid_) {
    this.grid_.moveTo(x, y);
  }

  this.maybeFireViewportChangeEvent();
};

/**
 * Called at the end of a workspace drag to take the contents
 * out of the drag surface and put them back into the workspace SVG.
 * Does nothing if the workspace drag surface is not enabled.
 * @package
 */
WorkspaceSvg.prototype.resetDragSurface = function() {
  // Don't do anything if we aren't using a drag surface.
  if (!this.useWorkspaceDragSurface_) {
    return;
  }

  this.isDragSurfaceActive_ = false;

  const trans = this.workspaceDragSurface_.getSurfaceTranslation();
  this.workspaceDragSurface_.clearAndHide(this.svgGroup_);
  const translation = 'translate(' + trans.x + ',' + trans.y + ') ' +
      'scale(' + this.scale + ')';
  this.svgBlockCanvas_.setAttribute('transform', translation);
  this.svgBubbleCanvas_.setAttribute('transform', translation);
};

/**
 * Called at the beginning of a workspace drag to move contents of
 * the workspace to the drag surface.
 * Does nothing if the drag surface is not enabled.
 * @package
 */
WorkspaceSvg.prototype.setupDragSurface = function() {
  // Don't do anything if we aren't using a drag surface.
  if (!this.useWorkspaceDragSurface_) {
    return;
  }

  // This can happen if the user starts a drag, mouses up outside of the
  // document where the mouseup listener is registered (e.g. outside of an
  // iframe) and then moves the mouse back in the workspace.  On mobile and ff,
  // we get the mouseup outside the frame. On chrome and safari desktop we do
  // not.
  if (this.isDragSurfaceActive_) {
    return;
  }

  this.isDragSurfaceActive_ = true;

  // Figure out where we want to put the canvas back.  The order
  // in the is important because things are layered.
  const previousElement =
      /** @type {Element} */ (this.svgBlockCanvas_.previousSibling);
  const width = parseInt(this.getParentSvg().getAttribute('width'), 10);
  const height = parseInt(this.getParentSvg().getAttribute('height'), 10);
  const coord = utils.getRelativeXY(this.getCanvas());
  this.workspaceDragSurface_.setContentsAndShow(
      this.getCanvas(), this.getBubbleCanvas(), previousElement, width, height,
      this.scale);
  this.workspaceDragSurface_.translateSurface(coord.x, coord.y);
};

/**
 * Gets the drag surface blocks are moved to when a drag is started.
 * @return {?BlockDragSurfaceSvg} This workspace's block drag surface,
 *     if one is in use.
 * @package
 */
WorkspaceSvg.prototype.getBlockDragSurface = function() {
  return this.blockDragSurface_;
};

/**
 * Returns the horizontal offset of the workspace.
 * Intended for LTR/RTL compatibility in XML.
 * @return {number} Width.
 */
WorkspaceSvg.prototype.getWidth = function() {
  const metrics = this.getMetrics();
  return metrics ? metrics.viewWidth / this.scale : 0;
};

/**
 * Toggles the visibility of the workspace.
 * Currently only intended for main workspace.
 * @param {boolean} isVisible True if workspace should be visible.
 */
WorkspaceSvg.prototype.setVisible = function(isVisible) {
  this.isVisible_ = isVisible;
  if (!this.svgGroup_) {
    return;
  }

  // Tell the scrollbar whether its container is visible so it can
  // tell when to hide itself.
  if (this.scrollbar) {
    this.scrollbar.setContainerVisible(isVisible);
  }

  // Tell the flyout whether its container is visible so it can
  // tell when to hide itself.
  if (this.getFlyout()) {
    this.getFlyout().setContainerVisible(isVisible);
  }

  this.getParentSvg().style.display = isVisible ? 'block' : 'none';
  if (this.toolbox_) {
    // Currently does not support toolboxes in mutators.
    this.toolbox_.setVisible(isVisible);
  }
  if (isVisible) {
    const blocks = this.getAllBlocks(false);
    // Tell each block on the workspace to mark its fields as dirty.
    for (let i = blocks.length - 1; i >= 0; i--) {
      blocks[i].markDirty();
    }

    this.render();
    if (this.toolbox_) {
      this.toolbox_.position();
    }
  } else {
    this.hideChaff(true);
  }
};

/**
 * Render all blocks in workspace.
 */
WorkspaceSvg.prototype.render = function() {
  // Generate list of all blocks.
  const blocks = this.getAllBlocks(false);
  // Render each block.
  for (let i = blocks.length - 1; i >= 0; i--) {
    blocks[i].render(false);
  }

  if (this.currentGesture_) {
    const imList = this.currentGesture_.getInsertionMarkers();
    for (let i = 0; i < imList.length; i++) {
      imList[i].render(false);
    }
  }

  this.markerManager_.updateMarkers();
};

/**
 * Highlight or unhighlight a block in the workspace.  Block highlighting is
 * often used to visually mark blocks currently being executed.
 * @param {?string} id ID of block to highlight/unhighlight,
 *   or null for no block (used to unhighlight all blocks).
 * @param {boolean=} opt_state If undefined, highlight specified block and
 * automatically unhighlight all others.  If true or false, manually
 * highlight/unhighlight the specified block.
 */
WorkspaceSvg.prototype.highlightBlock = function(id, opt_state) {
  if (opt_state === undefined) {
    // Unhighlight all blocks.
    for (let i = 0, block; (block = this.highlightedBlocks_[i]); i++) {
      block.setHighlighted(false);
    }
    this.highlightedBlocks_.length = 0;
  }
  // Highlight/unhighlight the specified block.
  const block = id ? this.getBlockById(id) : null;
  if (block) {
    const state = (opt_state === undefined) || opt_state;
    // Using Set here would be great, but at the cost of IE10 support.
    if (!state) {
      utils.arrayRemove(this.highlightedBlocks_, block);
    } else if (this.highlightedBlocks_.indexOf(block) == -1) {
      this.highlightedBlocks_.push(block);
    }
    block.setHighlighted(state);
  }
};

/**
 * Pastes the provided block or workspace comment onto the workspace.
 * Does not check whether there is remaining capacity for the object, that
 * should be done before calling this method.
 * @param {!Object|!Element|!DocumentFragment} state The representation of the
 *     thing to paste.
 */
WorkspaceSvg.prototype.paste = function(state) {
  if (!this.rendered || !state['type'] && !state.tagName) {
    return;
  }
  if (this.currentGesture_) {
    this.currentGesture_.cancel();  // Dragging while pasting?  No.
  }
  
  // Checks if this is JSON. JSON has a type property, while elements don't.
  if (state['type']) {
    this.pasteBlock_(null, /** @type {!blocks.State} */ (state));
  } else {
    const xmlBlock = /** @type {!Element} */ (state);
    if (xmlBlock.tagName.toLowerCase() == 'comment') {
      this.pasteWorkspaceComment_(xmlBlock);
    } else {
      this.pasteBlock_(xmlBlock, null);
    }
  }
};

/**
 * Paste the provided block onto the workspace.
 * @param {?Element} xmlBlock XML block element.
 * @param {?blocks.State} jsonBlock JSON block
 *     representation.
 * @private
 */
WorkspaceSvg.prototype.pasteBlock_ = function(xmlBlock, jsonBlock) {
  Events.disable();
  let block;
  try {
    let blockX;
    let blockY;
    if (xmlBlock) {
      block = Xml.domToBlock(xmlBlock, this);
      blockX = parseInt(xmlBlock.getAttribute('x'), 10);
      blockY = parseInt(xmlBlock.getAttribute('y'), 10);
    } else if (jsonBlock) {
      block = blocks.append(jsonBlock, this);
      blockX = jsonBlock['x'] || 10;
      blockY = jsonBlock['y'] || 10;
    }

    // Move the duplicate to original position.
    if (!isNaN(blockX) && !isNaN(blockY)) {
      if (this.RTL) {
        blockX = -blockX;
      }
      // Offset block until not clobbering another block and not in connection
      // distance with neighbouring blocks.
      let collide;
      do {
        collide = false;
        const allBlocks = this.getAllBlocks(false);
        for (let i = 0, otherBlock; (otherBlock = allBlocks[i]); i++) {
          const otherXY = otherBlock.getRelativeToSurfaceXY();
          if (Math.abs(blockX - otherXY.x) <= 1 &&
              Math.abs(blockY - otherXY.y) <= 1) {
            collide = true;
            break;
          }
        }
        if (!collide) {
          // Check for blocks in snap range to any of its connections.
          const connections = block.getConnections_(false);
          for (let i = 0, connection; (connection = connections[i]); i++) {
            const neighbour = connection.closest(
                internalConstants.SNAP_RADIUS, new Coordinate(blockX, blockY));
            if (neighbour.connection) {
              collide = true;
              break;
            }
          }
        }
        if (collide) {
          if (this.RTL) {
            blockX -= internalConstants.SNAP_RADIUS;
          } else {
            blockX += internalConstants.SNAP_RADIUS;
          }
          blockY += internalConstants.SNAP_RADIUS * 2;
        }
      } while (collide);
      block.moveTo(new Coordinate(blockX, blockY));
    }
  } finally {
    Events.enable();
  }
  if (Events.isEnabled() && !block.isShadow()) {
    Events.fire(new (Events.get(Events.BLOCK_CREATE))(block));
  }
  block.select();
};

/**
 * Paste the provided comment onto the workspace.
 * @param {!Element} xmlComment XML workspace comment element.
 * @private
 * @suppress {checkTypes} Suppress checks while workspace comments are not
 *     bundled in.
 */
WorkspaceSvg.prototype.pasteWorkspaceComment_ = function(xmlComment) {
  Events.disable();
  let comment;
  try {
    comment = goog.module.get('Blockly.WorkspaceCommentSvg')
                  .fromXml(xmlComment, this);
    // Move the duplicate to original position.
    let commentX = parseInt(xmlComment.getAttribute('x'), 10);
    let commentY = parseInt(xmlComment.getAttribute('y'), 10);
    if (!isNaN(commentX) && !isNaN(commentY)) {
      if (this.RTL) {
        commentX = -commentX;
      }
      // Offset workspace comment.
      // TODO (#1719): Properly offset comment such that it's not interfering
      // with any blocks.
      commentX += 50;
      commentY += 50;
      comment.moveBy(commentX, commentY);
    }
  } finally {
    Events.enable();
  }
  if (Events.isEnabled()) {
    goog.module.get('Blockly.WorkspaceComment').fireCreateEvent(comment);
  }
  comment.select();
};

/**
 * Refresh the toolbox unless there's a drag in progress.
 * @package
 */
WorkspaceSvg.prototype.refreshToolboxSelection = function() {
  const ws = this.isFlyout ? this.targetWorkspace : this;
  if (ws && !ws.currentGesture_ && ws.toolbox_ && ws.toolbox_.getFlyout()) {
    ws.toolbox_.refreshSelection();
  }
};

/**
 * Rename a variable by updating its name in the variable map.  Update the
 *     flyout to show the renamed variable immediately.
 * @param {string} id ID of the variable to rename.
 * @param {string} newName New variable name.
 */
WorkspaceSvg.prototype.renameVariableById = function(id, newName) {
  WorkspaceSvg.superClass_.renameVariableById.call(this, id, newName);
  this.refreshToolboxSelection();
};

/**
 * Delete a variable by the passed in ID.   Update the flyout to show
 *     immediately that the variable is deleted.
 * @param {string} id ID of variable to delete.
 */
WorkspaceSvg.prototype.deleteVariableById = function(id) {
  WorkspaceSvg.superClass_.deleteVariableById.call(this, id);
  this.refreshToolboxSelection();
};

/**
 * Create a new variable with the given name.  Update the flyout to show the
 *     new variable immediately.
 * @param {string} name The new variable's name.
 * @param {?string=} opt_type The type of the variable like 'int' or 'string'.
 *     Does not need to be unique. Field_variable can filter variables based on
 *     their type. This will default to '' which is a specific type.
 * @param {?string=} opt_id The unique ID of the variable. This will default to
 *     a UUID.
 * @return {!VariableModel} The newly created variable.
 */
WorkspaceSvg.prototype.createVariable = function(name, opt_type, opt_id) {
  const newVar = WorkspaceSvg.superClass_.createVariable.call(
      this, name, opt_type, opt_id);
  this.refreshToolboxSelection();
  return newVar;
};

/**
 * Make a list of all the delete areas for this workspace.
 * @deprecated Use workspace.recordDragTargets. (2021 June)
 */
WorkspaceSvg.prototype.recordDeleteAreas = function() {
  utils.deprecation.warn(
      'WorkspaceSvg.prototype.recordDeleteAreas', 'June 2021', 'June 2022',
      'WorkspaceSvg.prototype.recordDragTargets');
  this.recordDragTargets();
};

/**
 * Make a list of all the delete areas for this workspace.
 */
WorkspaceSvg.prototype.recordDragTargets = function() {
  const dragTargets = this.componentManager_.getComponents(
      ComponentManager.Capability.DRAG_TARGET, true);

  this.dragTargetAreas_ = [];
  for (let i = 0, targetArea; (targetArea = dragTargets[i]); i++) {
    const rect = targetArea.getClientRect();
    if (rect) {
      this.dragTargetAreas_.push({
        component: targetArea,
        clientRect: rect,
      });
    }
  }
};


/**
 * Returns the drag target the mouse event is over.
 * @param {!Event} e Mouse move event.
 * @return {?IDragTarget} Null if not over a drag target, or the drag
 *     target the event is over.
 */
WorkspaceSvg.prototype.getDragTarget = function(e) {
  for (let i = 0, targetArea; (targetArea = this.dragTargetAreas_[i]); i++) {
    if (targetArea.clientRect.contains(e.clientX, e.clientY)) {
      return targetArea.component;
    }
  }
  return null;
};

/**
 * Handle a mouse-down on SVG drawing surface.
 * @param {!Event} e Mouse down event.
 * @private
 */
WorkspaceSvg.prototype.onMouseDown_ = function(e) {
  const gesture = this.getGesture(e);
  if (gesture) {
    gesture.handleWsStart(e, this);
  }
};

/**
 * Start tracking a drag of an object on this workspace.
 * @param {!Event} e Mouse down event.
 * @param {!Coordinate} xy Starting location of object.
 */
WorkspaceSvg.prototype.startDrag = function(e, xy) {
  // Record the starting offset between the bubble's location and the mouse.
  const point = browserEvents.mouseToSvg(
      e, this.getParentSvg(), this.getInverseScreenCTM());
  // Fix scale of mouse event.
  point.x /= this.scale;
  point.y /= this.scale;
  this.dragDeltaXY_ = Coordinate.difference(xy, point);
};

/**
 * Track a drag of an object on this workspace.
 * @param {!Event} e Mouse move event.
 * @return {!Coordinate} New location of object.
 */
WorkspaceSvg.prototype.moveDrag = function(e) {
  const point = browserEvents.mouseToSvg(
      e, this.getParentSvg(), this.getInverseScreenCTM());
  // Fix scale of mouse event.
  point.x /= this.scale;
  point.y /= this.scale;
  return Coordinate.sum(
      /** @type {!Coordinate} */ (this.dragDeltaXY_), point);
};

/**
 * Is the user currently dragging a block or scrolling the flyout/workspace?
 * @return {boolean} True if currently dragging or scrolling.
 */
WorkspaceSvg.prototype.isDragging = function() {
  return this.currentGesture_ != null && this.currentGesture_.isDragging();
};

/**
 * Is this workspace draggable?
 * @return {boolean} True if this workspace may be dragged.
 */
WorkspaceSvg.prototype.isDraggable = function() {
  return this.options.moveOptions && this.options.moveOptions.drag;
};

/**
 * Is this workspace movable?
 *
 * This means the user can reposition the X Y coordinates of the workspace
 * through input. This can be through scrollbars, scroll wheel, dragging, or
 * through zooming with the scroll wheel or pinch (since the zoom is centered on
 * the mouse position). This does not include zooming with the zoom controls
 * since the X Y coordinates are decided programmatically.
 * @return {boolean} True if the workspace is movable, false otherwise.
 */
WorkspaceSvg.prototype.isMovable = function() {
  return (this.options.moveOptions && !!this.options.moveOptions.scrollbars) ||
      (this.options.moveOptions && this.options.moveOptions.wheel) ||
      (this.options.moveOptions && this.options.moveOptions.drag) ||
      (this.options.zoomOptions && this.options.zoomOptions.wheel) ||
      (this.options.zoomOptions && this.options.zoomOptions.pinch);
};

/**
 * Is this workspace movable horizontally?
 * @return {boolean} True if the workspace is movable horizontally, false
 *    otherwise.
 */
WorkspaceSvg.prototype.isMovableHorizontally = function() {
  const hasScrollbars = !!this.scrollbar;
  return this.isMovable() &&
      (!hasScrollbars ||
       (hasScrollbars && this.scrollbar.canScrollHorizontally()));
};

/**
 * Is this workspace movable vertically?
 * @return {boolean} True if the workspace is movable vertically, false
 *    otherwise.
 */
WorkspaceSvg.prototype.isMovableVertically = function() {
  const hasScrollbars = !!this.scrollbar;
  return this.isMovable() &&
      (!hasScrollbars ||
       (hasScrollbars && this.scrollbar.canScrollVertically()));
};

/**
 * Handle a mouse-wheel on SVG drawing surface.
 * @param {!Event} e Mouse wheel event.
 * @private
 */
WorkspaceSvg.prototype.onMouseWheel_ = function(e) {
  // Don't scroll or zoom anything if drag is in progress.
  if (Gesture.inProgress()) {
    e.preventDefault();
    e.stopPropagation();
    return;
  }
  const canWheelZoom =
      this.options.zoomOptions && this.options.zoomOptions.wheel;
  const canWheelMove =
      this.options.moveOptions && this.options.moveOptions.wheel;
  if (!canWheelZoom && !canWheelMove) {
    return;
  }

<<<<<<< HEAD
  const scrollDelta = browserEvents.getScrollDeltaPixels(e);
  if (canWheelZoom && (e.ctrlKey || !canWheelMove)) {
=======
  var scrollDelta = Blockly.utils.getScrollDeltaPixels(e);

  // Zoom should also be enabled by the command key on Mac devices,
  // but not super on Unix.
  var commandKey;
  if (Blockly.utils.userAgent.MAC) {
    commandKey = e.metaKey;
  }

  if (canWheelZoom && (e.ctrlKey || commandKey || !canWheelMove)) {
>>>>>>> c3cfd4d8
    // Zoom.
    // The vertical scroll distance that corresponds to a click of a zoom
    // button.
    const PIXELS_PER_ZOOM_STEP = 50;
    const delta = -scrollDelta.y / PIXELS_PER_ZOOM_STEP;
    const position = browserEvents.mouseToSvg(
        e, this.getParentSvg(), this.getInverseScreenCTM());
    this.zoom(position.x, position.y, delta);
  } else {
    // Scroll.
    let x = this.scrollX - scrollDelta.x;
    let y = this.scrollY - scrollDelta.y;

    if (e.shiftKey && !scrollDelta.x) {
      // Scroll horizontally (based on vertical scroll delta).
      // This is needed as for some browser/system combinations which do not
      // set deltaX.
      x = this.scrollX - scrollDelta.y;
      y = this.scrollY;  // Don't scroll vertically.
    }
    this.scroll(x, y);
  }
  e.preventDefault();
};

/**
 * Calculate the bounding box for the blocks on the workspace.
 * Coordinate system: workspace coordinates.
 *
 * @return {!Rect} Contains the position and size of the
 *   bounding box containing the blocks on the workspace.
 */
WorkspaceSvg.prototype.getBlocksBoundingBox = function() {
  const topElements = this.getTopBoundedElements();
  // There are no blocks, return empty rectangle.
  if (!topElements.length) {
    return new Rect(0, 0, 0, 0);
  }

  // Initialize boundary using the first block.
  const boundary = topElements[0].getBoundingRectangle();

  // Start at 1 since the 0th block was used for initialization.
  for (let i = 1; i < topElements.length; i++) {
    const topElement = topElements[i];
    if (topElement.isInsertionMarker && topElement.isInsertionMarker()) {
      continue;
    }
    const blockBoundary = topElement.getBoundingRectangle();
    if (blockBoundary.top < boundary.top) {
      boundary.top = blockBoundary.top;
    }
    if (blockBoundary.bottom > boundary.bottom) {
      boundary.bottom = blockBoundary.bottom;
    }
    if (blockBoundary.left < boundary.left) {
      boundary.left = blockBoundary.left;
    }
    if (blockBoundary.right > boundary.right) {
      boundary.right = blockBoundary.right;
    }
  }
  return boundary;
};

/**
 * Clean up the workspace by ordering all the blocks in a column.
 */
WorkspaceSvg.prototype.cleanUp = function() {
  this.setResizesEnabled(false);
  Events.setGroup(true);
  const topBlocks = this.getTopBlocks(true);
  let cursorY = 0;
  for (let i = 0, block; (block = topBlocks[i]); i++) {
    if (!block.isMovable()) {
      continue;
    }
    const xy = block.getRelativeToSurfaceXY();
    block.moveBy(-xy.x, cursorY - xy.y);
    block.snapToGrid();
    cursorY = block.getRelativeToSurfaceXY().y + block.getHeightWidth().height +
        this.renderer_.getConstants().MIN_BLOCK_HEIGHT;
  }
  Events.setGroup(false);
  this.setResizesEnabled(true);
};

/**
 * Show the context menu for the workspace.
 * @param {!Event} e Mouse event.
 * @package
 */
WorkspaceSvg.prototype.showContextMenu = function(e) {
  if (this.options.readOnly || this.isFlyout) {
    return;
  }
  const menuOptions = ContextMenuRegistry.registry.getContextMenuOptions(
      ContextMenuRegistry.ScopeType.WORKSPACE, {workspace: this});

  // Allow the developer to add or modify menuOptions.
  if (this.configureContextMenu) {
    this.configureContextMenu(menuOptions, e);
  }

  ContextMenu.show(e, menuOptions, this.RTL);
};

/**
 * Modify the block tree on the existing toolbox.
 * @param {?toolbox.ToolboxDefinition} toolboxDef
 *    DOM tree of toolbox contents, string of toolbox contents, or JSON
 *    representing toolbox definition.
 */
WorkspaceSvg.prototype.updateToolbox = function(toolboxDef) {
  const parsedToolboxDef = toolbox.convertToolboxDefToJson(toolboxDef);

  if (!parsedToolboxDef) {
    if (this.options.languageTree) {
      throw Error('Can\'t nullify an existing toolbox.');
    }
    return;  // No change (null to null).
  }
  if (!this.options.languageTree) {
    throw Error('Existing toolbox is null.  Can\'t create new toolbox.');
  }

  if (toolbox.hasCategories(parsedToolboxDef)) {
    if (!this.toolbox_) {
      throw Error('Existing toolbox has no categories.  Can\'t change mode.');
    }
    this.options.languageTree = parsedToolboxDef;
    this.toolbox_.render(parsedToolboxDef);
  } else {
    if (!this.flyout_) {
      throw Error('Existing toolbox has categories.  Can\'t change mode.');
    }
    this.options.languageTree = parsedToolboxDef;
    this.flyout_.show(parsedToolboxDef);
  }
};

/**
 * Mark this workspace as the currently focused main workspace.
 */
WorkspaceSvg.prototype.markFocused = function() {
  if (this.options.parentWorkspace) {
    this.options.parentWorkspace.markFocused();
  } else {
    common.setMainWorkspace(this);
    // We call e.preventDefault in many event handlers which means we
    // need to explicitly grab focus (e.g from a textarea) because
    // the browser will not do it for us.  How to do this is browser dependent.
    this.setBrowserFocus();
  }
};

/**
 * Set the workspace to have focus in the browser.
 * @private
 */
WorkspaceSvg.prototype.setBrowserFocus = function() {
  // Blur whatever was focused since explicitly grabbing focus below does not
  // work in Edge.
  // In IE, SVGs can't be blurred or focused. Check to make sure the current
  // focus can be blurred before doing so.
  // See https://github.com/google/blockly/issues/4440
  if (document.activeElement && document.activeElement.blur) {
    document.activeElement.blur();
  }
  try {
    // Focus the workspace SVG - this is for Chrome and Firefox.
    this.getParentSvg().focus({preventScroll: true});
  } catch (e) {
    // IE and Edge do not support focus on SVG elements. When that fails
    // above, get the injectionDiv (the workspace's parent) and focus that
    // instead.  This doesn't work in Chrome.
    try {
      // In IE11, use setActive (which is IE only) so the page doesn't scroll
      // to the workspace gaining focus.
      this.getParentSvg().parentNode.setActive();
    } catch (e) {
      // setActive support was discontinued in Edge so when that fails, call
      // focus instead.
      this.getParentSvg().parentNode.focus({preventScroll: true});
    }
  }
};

/**
 * Zooms the workspace in or out relative to/centered on the given (x, y)
 * coordinate.
 * @param {number} x X coordinate of center, in pixel units relative to the
 *     top-left corner of the parentSVG.
 * @param {number} y Y coordinate of center, in pixel units relative to the
 *     top-left corner of the parentSVG.
 * @param {number} amount Amount of zooming. The formula for the new scale
 *     is newScale = currentScale * (scaleSpeed^amount). scaleSpeed is set in
 *     the workspace options. Negative amount values zoom out, and positive
 *     amount values zoom in.
 */
WorkspaceSvg.prototype.zoom = function(x, y, amount) {
  // Scale factor.
  const speed = this.options.zoomOptions.scaleSpeed;
  let scaleChange = Math.pow(speed, amount);
  const newScale = this.scale * scaleChange;
  if (this.scale == newScale) {
    return;  // No change in zoom.
  }

  // Clamp scale within valid range.
  if (newScale > this.options.zoomOptions.maxScale) {
    scaleChange = this.options.zoomOptions.maxScale / this.scale;
  } else if (newScale < this.options.zoomOptions.minScale) {
    scaleChange = this.options.zoomOptions.minScale / this.scale;
  }

  // Transform the x/y coordinates from the parentSVG's space into the
  // canvas' space, so that they are in workspace units relative to the top
  // left of the visible portion of the workspace.
  let matrix = this.getCanvas().getCTM();
  let center = this.getParentSvg().createSVGPoint();
  center.x = x;
  center.y = y;
  center = center.matrixTransform(matrix.inverse());
  x = center.x;
  y = center.y;

  // Find the new scrollX/scrollY so that the center remains in the same
  // position (relative to the center) after we zoom.
  // newScale and matrix.a should be identical (within a rounding error).
  matrix = matrix.translate(x * (1 - scaleChange), y * (1 - scaleChange))
               .scale(scaleChange);
  // scrollX and scrollY are in pixels.
  // The scrollX and scrollY still need to have absoluteLeft and absoluteTop
  // subtracted from them, but we'll leave that for setScale so that they're
  // correctly updated for the new flyout size if we have a simple toolbox.
  this.scrollX = matrix.e;
  this.scrollY = matrix.f;
  this.setScale(newScale);
};

/**
 * Zooming the blocks centered in the center of view with zooming in or out.
 * @param {number} type Type of zooming (-1 zooming out and 1 zooming in).
 */
WorkspaceSvg.prototype.zoomCenter = function(type) {
  const metrics = this.getMetrics();
  let x;
  let y;
  if (this.flyout_) {
    // If you want blocks in the center of the view (visible portion of the
    // workspace) to stay centered when the size of the view decreases (i.e.
    // when the size of the flyout increases) you need the center of the
    // *blockly div* to stay in the same pixel-position.
    // Note: This only works because of how scrollCenter positions blocks.
    x = metrics.svgWidth ? metrics.svgWidth / 2 : 0;
    y = metrics.svgHeight ? metrics.svgHeight / 2 : 0;
  } else {
    x = (metrics.viewWidth / 2) + metrics.absoluteLeft;
    y = (metrics.viewHeight / 2) + metrics.absoluteTop;
  }
  this.zoom(x, y, type);
};

/**
 * Zoom the blocks to fit in the workspace if possible.
 */
WorkspaceSvg.prototype.zoomToFit = function() {
  if (!this.isMovable()) {
    console.warn(
        'Tried to move a non-movable workspace. This could result' +
        ' in blocks becoming inaccessible.');
    return;
  }

  const metrics = this.getMetrics();
  let workspaceWidth = metrics.viewWidth;
  let workspaceHeight = metrics.viewHeight;
  const blocksBox = this.getBlocksBoundingBox();
  let blocksWidth = blocksBox.right - blocksBox.left;
  let blocksHeight = blocksBox.bottom - blocksBox.top;
  if (!blocksWidth) {
    return;  // Prevents zooming to infinity.
  }
  if (this.flyout_) {
    // We have to add the flyout size to both the workspace size and the
    // block size because the blocks we want to resize include the blocks in
    // the flyout, and the area we want to fit them includes the portion of
    // the workspace that is behind the flyout.
    if (this.horizontalLayout) {
      workspaceHeight += this.flyout_.getHeight();
      // Convert from pixels to workspace coordinates.
      blocksHeight += this.flyout_.getHeight() / this.scale;
    } else {
      workspaceWidth += this.flyout_.getWidth();
      // Convert from pixels to workspace coordinates.
      blocksWidth += this.flyout_.getWidth() / this.scale;
    }
  }

  // Scale Units: (pixels / workspaceUnit)
  const ratioX = workspaceWidth / blocksWidth;
  const ratioY = workspaceHeight / blocksHeight;
  Events.disable();
  try {
    this.setScale(Math.min(ratioX, ratioY));
    this.scrollCenter();
  } finally {
    Events.enable();
  }
  this.maybeFireViewportChangeEvent();
};

/**
 * Add a transition class to the block and bubble canvas, to animate any
 * transform changes.
 * @package
 */
WorkspaceSvg.prototype.beginCanvasTransition = function() {
  dom.addClass(
      /** @type {!SVGElement} */ (this.svgBlockCanvas_),
      'blocklyCanvasTransitioning');
  dom.addClass(
      /** @type {!SVGElement} */ (this.svgBubbleCanvas_),
      'blocklyCanvasTransitioning');
};

/**
 * Remove transition class from the block and bubble canvas.
 * @package
 */
WorkspaceSvg.prototype.endCanvasTransition = function() {
  dom.removeClass(
      /** @type {!SVGElement} */ (this.svgBlockCanvas_),
      'blocklyCanvasTransitioning');
  dom.removeClass(
      /** @type {!SVGElement} */ (this.svgBubbleCanvas_),
      'blocklyCanvasTransitioning');
};

/**
 * Center the workspace.
 */
WorkspaceSvg.prototype.scrollCenter = function() {
  if (!this.isMovable()) {
    console.warn(
        'Tried to move a non-movable workspace. This could result' +
        ' in blocks becoming inaccessible.');
    return;
  }

  const metrics = this.getMetrics();
  let x = (metrics.scrollWidth - metrics.viewWidth) / 2;
  let y = (metrics.scrollHeight - metrics.viewHeight) / 2;

  // Convert from workspace directions to canvas directions.
  x = -x - metrics.scrollLeft;
  y = -y - metrics.scrollTop;
  this.scroll(x, y);
};

/**
 * Scroll the workspace to center on the given block. If the block has other
 * blocks stacked below it, the workspace will be centered on the stack.
 * @param {?string} id ID of block center on.
 * @public
 */
WorkspaceSvg.prototype.centerOnBlock = function(id) {
  if (!this.isMovable()) {
    console.warn(
        'Tried to move a non-movable workspace. This could result' +
        ' in blocks becoming inaccessible.');
    return;
  }

  const block = id ? this.getBlockById(id) : null;
  if (!block) {
    return;
  }

  // XY is in workspace coordinates.
  const xy = block.getRelativeToSurfaceXY();
  // Height/width is in workspace units.
  const heightWidth = block.getHeightWidth();

  // Find the enter of the block in workspace units.
  const blockCenterY = xy.y + heightWidth.height / 2;

  // In RTL the block's position is the top right of the block, not top left.
  const multiplier = this.RTL ? -1 : 1;
  const blockCenterX = xy.x + (multiplier * heightWidth.width / 2);

  // Workspace scale, used to convert from workspace coordinates to pixels.
  const scale = this.scale;

  // Center of block in pixels, relative to workspace origin (center 0,0).
  // Scrolling to here would put the block in the top-left corner of the
  // visible workspace.
  const pixelX = blockCenterX * scale;
  const pixelY = blockCenterY * scale;

  const metrics = this.getMetrics();

  // viewHeight and viewWidth are in pixels.
  const halfViewWidth = metrics.viewWidth / 2;
  const halfViewHeight = metrics.viewHeight / 2;

  // Put the block in the center of the visible workspace instead.
  const scrollToCenterX = pixelX - halfViewWidth;
  const scrollToCenterY = pixelY - halfViewHeight;

  // Convert from workspace directions to canvas directions.
  const x = -scrollToCenterX;
  const y = -scrollToCenterY;

  this.scroll(x, y);
};

/**
 * Set the workspace's zoom factor.
 * @param {number} newScale Zoom factor. Units: (pixels / workspaceUnit).
 */
WorkspaceSvg.prototype.setScale = function(newScale) {
  if (this.options.zoomOptions.maxScale &&
      newScale > this.options.zoomOptions.maxScale) {
    newScale = this.options.zoomOptions.maxScale;
  } else if (
      this.options.zoomOptions.minScale &&
      newScale < this.options.zoomOptions.minScale) {
    newScale = this.options.zoomOptions.minScale;
  }
  this.scale = newScale;

  this.hideChaff(false);
  // Get the flyout, if any, whether our own or owned by the toolbox.
  const flyout = this.getFlyout(false);
  if (flyout && flyout.isVisible()) {
    flyout.reflow();
    this.recordDragTargets();
  }
  if (this.grid_) {
    this.grid_.update(this.scale);
  }

  // We call scroll instead of scrollbar.resize() so that we can center the
  // zoom correctly without scrollbars, but scroll does not resize the
  // scrollbars so we have to call resizeView/resizeContent as well.
  const metrics = this.getMetrics();

  this.scrollX -= metrics.absoluteLeft;
  this.scrollY -= metrics.absoluteTop;
  // The scroll values and the view values are additive inverses of
  // each other, so when we subtract from one we have to add to the other.
  metrics.viewLeft += metrics.absoluteLeft;
  metrics.viewTop += metrics.absoluteTop;

  this.scroll(this.scrollX, this.scrollY);
  if (this.scrollbar) {
    if (this.flyout_) {
      this.scrollbar.resizeView(metrics);
    } else {
      this.scrollbar.resizeContent(metrics);
    }
  }
};


/**
 * Get the workspace's zoom factor.  If the workspace has a parent, we call into
 * the parent to get the workspace scale.
 * @return {number} The workspace zoom factor. Units: (pixels / workspaceUnit).
 */
WorkspaceSvg.prototype.getScale = function() {
  if (this.options.parentWorkspace) {
    return this.options.parentWorkspace.getScale();
  }
  return this.scale;
};

/**
 * Scroll the workspace to a specified offset (in pixels), keeping in the
 * workspace bounds. See comment on workspaceSvg.scrollX for more detail on
 * the meaning of these values.
 * @param {number} x Target X to scroll to.
 * @param {number} y Target Y to scroll to.
 * @package
 */
WorkspaceSvg.prototype.scroll = function(x, y) {
  this.hideChaff(/* opt_onlyClosePopups= */ true);

  // Keep scrolling within the bounds of the content.
  const metrics = this.getMetrics();
  // Canvas coordinates (aka scroll coordinates) have inverse directionality
  // to workspace coordinates so we have to inverse them.
  x = Math.min(x, -metrics.scrollLeft);
  y = Math.min(y, -metrics.scrollTop);
  const maxXDisplacement = Math.max(0, metrics.scrollWidth - metrics.viewWidth);
  const maxXScroll = metrics.scrollLeft + maxXDisplacement;
  const maxYDisplacement =
      Math.max(0, metrics.scrollHeight - metrics.viewHeight);
  const maxYScroll = metrics.scrollTop + maxYDisplacement;
  x = Math.max(x, -maxXScroll);
  y = Math.max(y, -maxYScroll);
  this.scrollX = x;
  this.scrollY = y;

  if (this.scrollbar) {
    // The content position (displacement from the content's top-left to the
    // origin) plus the scroll position (displacement from the view's top-left
    // to the origin) gives us the distance from the view's top-left to the
    // content's top-left. Then we negate this so we get the displacement from
    // the content's top-left to the view's top-left, matching the
    // directionality of the scrollbars.
    this.scrollbar.set(
        -(x + metrics.scrollLeft), -(y + metrics.scrollTop), false);
  }
  // We have to shift the translation so that when the canvas is at 0, 0 the
  // workspace origin is not underneath the toolbox.
  x += metrics.absoluteLeft;
  y += metrics.absoluteTop;
  this.translate(x, y);
};

/**
 * Sets the X/Y translations of a top level workspace.
 * @param {!Object} xyRatio Contains an x and/or y property which is a float
 *     between 0 and 1 specifying the degree of scrolling.
 * @private
 * @this {WorkspaceSvg}
 */
WorkspaceSvg.setTopLevelWorkspaceMetrics_ = function(xyRatio) {
  const metrics = this.getMetrics();

  if (typeof xyRatio.x == 'number') {
    this.scrollX =
        -(metrics.scrollLeft +
          (metrics.scrollWidth - metrics.viewWidth) * xyRatio.x);
  }
  if (typeof xyRatio.y == 'number') {
    this.scrollY =
        -(metrics.scrollTop +
          (metrics.scrollHeight - metrics.viewHeight) * xyRatio.y);
  }
  // We have to shift the translation so that when the canvas is at 0, 0 the
  // workspace origin is not underneath the toolbox.
  const x = this.scrollX + metrics.absoluteLeft;
  const y = this.scrollY + metrics.absoluteTop;
  // We could call scroll here, but that has extra checks we don't need to do.
  this.translate(x, y);
};

/**
 * Find the block on this workspace with the specified ID.
 * @param {string} id ID of block to find.
 * @return {?BlockSvg} The sought after block, or null if not found.
 * @override
 */
WorkspaceSvg.prototype.getBlockById = function(id) {
  return /** @type {BlockSvg} */ (
      WorkspaceSvg.superClass_.getBlockById.call(this, id));
};

/**
 * Finds the top-level blocks and returns them.  Blocks are optionally sorted
 * by position; top to bottom (with slight LTR or RTL bias).
 * @param {boolean} ordered Sort the list if true.
 * @return {!Array<!BlockSvg>} The top-level block objects.
 * @override
 */
WorkspaceSvg.prototype.getTopBlocks = function(ordered) {
  return WorkspaceSvg.superClass_.getTopBlocks.call(this, ordered);
};

/**
 * Adds a block to the list of top blocks.
 * @param {!Block} block Block to add.
 */
WorkspaceSvg.prototype.addTopBlock = function(block) {
  this.addTopBoundedElement(/** @type {!BlockSvg} */ (block));
  WorkspaceSvg.superClass_.addTopBlock.call(this, block);
};

/**
 * Removes a block from the list of top blocks.
 * @param {!Block} block Block to remove.
 */
WorkspaceSvg.prototype.removeTopBlock = function(block) {
  this.removeTopBoundedElement(/** @type {!BlockSvg} */ (block));
  WorkspaceSvg.superClass_.removeTopBlock.call(this, block);
};

/**
 * Adds a comment to the list of top comments.
 * @param {!WorkspaceComment} comment comment to add.
 */
WorkspaceSvg.prototype.addTopComment = function(comment) {
  this.addTopBoundedElement(
      /** @type {!WorkspaceCommentSvg} */ (comment));
  WorkspaceSvg.superClass_.addTopComment.call(this, comment);
};

/**
 * Removes a comment from the list of top comments.
 * @param {!WorkspaceComment} comment comment to remove.
 */
WorkspaceSvg.prototype.removeTopComment = function(comment) {
  this.removeTopBoundedElement(
      /** @type {!WorkspaceCommentSvg} */ (comment));
  WorkspaceSvg.superClass_.removeTopComment.call(this, comment);
};

/**
 * Adds a bounded element to the list of top bounded elements.
 * @param {!IBoundedElement} element Bounded element to add.
 */
WorkspaceSvg.prototype.addTopBoundedElement = function(element) {
  this.topBoundedElements_.push(element);
};

/**
 * Removes a bounded element from the list of top bounded elements.
 * @param {!IBoundedElement} element Bounded element to remove.
 */
WorkspaceSvg.prototype.removeTopBoundedElement = function(element) {
  utils.arrayRemove(this.topBoundedElements_, element);
};

/**
 * Finds the top-level bounded elements and returns them.
 * @return {!Array<!IBoundedElement>} The top-level bounded elements.
 */
WorkspaceSvg.prototype.getTopBoundedElements = function() {
  return [].concat(this.topBoundedElements_);
};

/**
 * Update whether this workspace has resizes enabled.
 * If enabled, workspace will resize when appropriate.
 * If disabled, workspace will not resize until re-enabled.
 * Use to avoid resizing during a batch operation, for performance.
 * @param {boolean} enabled Whether resizes should be enabled.
 */
WorkspaceSvg.prototype.setResizesEnabled = function(enabled) {
  const reenabled = (!this.resizesEnabled_ && enabled);
  this.resizesEnabled_ = enabled;
  if (reenabled) {
    // Newly enabled.  Trigger a resize.
    this.resizeContents();
  }
};

/**
 * Dispose of all blocks in workspace, with an optimization to prevent resizes.
 */
WorkspaceSvg.prototype.clear = function() {
  this.setResizesEnabled(false);
  WorkspaceSvg.superClass_.clear.call(this);
  this.topBoundedElements_ = [];
  this.setResizesEnabled(true);
};

/**
 * Register a callback function associated with a given key, for clicks on
 * buttons and labels in the flyout.
 * For instance, a button specified by the XML
 * <button text="create variable" callbackKey="CREATE_VARIABLE"></button>
 * should be matched by a call to
 * registerButtonCallback("CREATE_VARIABLE", yourCallbackFunction).
 * @param {string} key The name to use to look up this function.
 * @param {function(!FlyoutButton)} func The function to call when the
 *     given button is clicked.
 */
WorkspaceSvg.prototype.registerButtonCallback = function(key, func) {
  if (typeof func != 'function') {
    throw TypeError('Button callbacks must be functions.');
  }
  this.flyoutButtonCallbacks_[key] = func;
};

/**
 * Get the callback function associated with a given key, for clicks on buttons
 * and labels in the flyout.
 * @param {string} key The name to use to look up the function.
 * @return {?function(!FlyoutButton)} The function corresponding to the
 *     given key for this workspace; null if no callback is registered.
 */
WorkspaceSvg.prototype.getButtonCallback = function(key) {
  const result = this.flyoutButtonCallbacks_[key];
  return result ? result : null;
};

/**
 * Remove a callback for a click on a button in the flyout.
 * @param {string} key The name associated with the callback function.
 */
WorkspaceSvg.prototype.removeButtonCallback = function(key) {
  this.flyoutButtonCallbacks_[key] = null;
};

/**
 * Register a callback function associated with a given key, for populating
 * custom toolbox categories in this workspace.  See the variable and procedure
 * categories as an example.
 * @param {string} key The name to use to look up this function.
 * @param {function(!Workspace): !toolbox.FlyoutDefinition} func The function to
 *     call when the given toolbox category is opened.
 */
WorkspaceSvg.prototype.registerToolboxCategoryCallback = function(key, func) {
  if (typeof func != 'function') {
    throw TypeError('Toolbox category callbacks must be functions.');
  }
  this.toolboxCategoryCallbacks_[key] = func;
};

/**
 * Get the callback function associated with a given key, for populating
 * custom toolbox categories in this workspace.
 * @param {string} key The name to use to look up the function.
 * @return {?function(!Workspace): !toolbox.FlyoutDefinition} The function
 *     corresponding to the given key for this workspace, or null if no function
 *     is registered.
 */
WorkspaceSvg.prototype.getToolboxCategoryCallback = function(key) {
  return this.toolboxCategoryCallbacks_[key] || null;
};

/**
 * Remove a callback for a click on a custom category's name in the toolbox.
 * @param {string} key The name associated with the callback function.
 */
WorkspaceSvg.prototype.removeToolboxCategoryCallback = function(key) {
  this.toolboxCategoryCallbacks_[key] = null;
};

/**
 * Look up the gesture that is tracking this touch stream on this workspace.
 * May create a new gesture.
 * @param {!Event} e Mouse event or touch event.
 * @return {?TouchGesture} The gesture that is tracking this touch
 *     stream, or null if no valid gesture exists.
 * @package
 */
WorkspaceSvg.prototype.getGesture = function(e) {
  const isStart =
      (e.type == 'mousedown' || e.type == 'touchstart' ||
       e.type == 'pointerdown');

  const gesture = this.currentGesture_;
  if (gesture) {
    if (isStart && gesture.hasStarted()) {
      console.warn('Tried to start the same gesture twice.');
      // That's funny.  We must have missed a mouse up.
      // Cancel it, rather than try to retrieve all of the state we need.
      gesture.cancel();
      return null;
    }
    return gesture;
  }

  // No gesture existed on this workspace, but this looks like the start of a
  // new gesture.
  if (isStart) {
    this.currentGesture_ = new TouchGesture(e, this);
    return this.currentGesture_;
  }
  // No gesture existed and this event couldn't be the start of a new gesture.
  return null;
};

/**
 * Clear the reference to the current gesture.
 * @package
 */
WorkspaceSvg.prototype.clearGesture = function() {
  this.currentGesture_ = null;
};

/**
 * Cancel the current gesture, if one exists.
 * @package
 */
WorkspaceSvg.prototype.cancelCurrentGesture = function() {
  if (this.currentGesture_) {
    this.currentGesture_.cancel();
  }
};

/**
 * Get the audio manager for this workspace.
 * @return {!WorkspaceAudio} The audio manager for this workspace.
 */
WorkspaceSvg.prototype.getAudioManager = function() {
  return this.audioManager_;
};

/**
 * Get the grid object for this workspace, or null if there is none.
 * @return {?Grid} The grid object for this workspace.
 * @package
 */
WorkspaceSvg.prototype.getGrid = function() {
  return this.grid_;
};

/**
 * Close tooltips, context menus, dropdown selections, etc.
 * @param {boolean=} opt_onlyClosePopups Whether only popups should be closed.
 */
WorkspaceSvg.prototype.hideChaff = function(opt_onlyClosePopups) {
  Tooltip.hide();
  WidgetDiv.hide();
  DropDownDiv.hideWithoutAnimation();

  var onlyClosePopups = !!opt_onlyClosePopups;
  var autoHideables = this.getComponentManager().getComponents(
      ComponentManager.Capability.AUTOHIDEABLE, true);
  autoHideables.forEach(
      (autoHideable) => autoHideable.autoHide(onlyClosePopups));
};

exports = WorkspaceSvg;<|MERGE_RESOLUTION|>--- conflicted
+++ resolved
@@ -95,6 +95,7 @@
 const object = goog.require('Blockly.utils.object');
 const registry = goog.require('Blockly.registry');
 const toolbox = goog.require('Blockly.utils.toolbox');
+const userAgent = goog.require('Blockly.utils.userAgent');
 const utils = goog.require('Blockly.utils');
 /** @suppress {extraRequire} */
 goog.require('Blockly.Events.BlockCreate');
@@ -1858,21 +1859,16 @@
     return;
   }
 
-<<<<<<< HEAD
   const scrollDelta = browserEvents.getScrollDeltaPixels(e);
-  if (canWheelZoom && (e.ctrlKey || !canWheelMove)) {
-=======
-  var scrollDelta = Blockly.utils.getScrollDeltaPixels(e);
 
   // Zoom should also be enabled by the command key on Mac devices,
   // but not super on Unix.
-  var commandKey;
-  if (Blockly.utils.userAgent.MAC) {
+  let commandKey;
+  if (userAgent.MAC) {
     commandKey = e.metaKey;
   }
 
   if (canWheelZoom && (e.ctrlKey || commandKey || !canWheelMove)) {
->>>>>>> c3cfd4d8
     // Zoom.
     // The vertical scroll distance that corresponds to a click of a zoom
     // button.
